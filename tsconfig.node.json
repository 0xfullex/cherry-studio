--- conflicted
+++ resolved
@@ -20,11 +20,7 @@
     "paths": {
       "@main/*": ["src/main/*"],
       "@types": ["src/renderer/src/types/index.ts"],
-<<<<<<< HEAD
       "@storage/*": ["src/main/db/*"],
-      "@shared/*": ["packages/shared/*"]
-    }
-=======
       "@shared/*": ["packages/shared/*"],
       "@logger": ["src/main/services/LoggerService"],
       "@mcp-trace/*": ["packages/mcp-trace/*"]
@@ -32,6 +28,5 @@
     "experimentalDecorators": true,
     "emitDecoratorMetadata": true,
     "useDefineForClassFields": true
->>>>>>> 65257eb3
   }
 }