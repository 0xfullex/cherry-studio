--- conflicted
+++ resolved
@@ -5,13 +5,8 @@
 import fs from 'fs/promises'
 import path from 'path'
 
-<<<<<<< HEAD
-import aoxisProxy from './AxiosProxy'
-
 const logger = loggerService.withContext('CopilotService')
 
-=======
->>>>>>> 2d6c05e9
 // 配置常量，集中管理
 const CONFIG = {
   GITHUB_CLIENT_ID: 'Iv1.b507a08c87ecfe98',
