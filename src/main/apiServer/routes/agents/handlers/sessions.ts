--- conflicted
+++ resolved
@@ -1,10 +1,11 @@
 import { loggerService } from '@logger'
 import { sessionMessageService, sessionService } from '@main/services/agents'
-<<<<<<< HEAD
-import { CreateSessionResponse, ListAgentSessionsResponse, UpdateSessionResponse } from '@types'
-=======
-import { CreateSessionResponse, ListAgentSessionsResponse,type ReplaceSessionRequest } from '@types'
->>>>>>> 514b60f7
+import {
+  CreateSessionResponse,
+  ListAgentSessionsResponse,
+  type ReplaceSessionRequest,
+  UpdateSessionResponse
+} from '@types'
 import { Request, Response } from 'express'
 
 import type { ValidationRequest } from '../validators/zodValidator'
