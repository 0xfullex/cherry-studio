--- conflicted
+++ resolved
@@ -1309,8 +1309,6 @@
           provider.type = 'openai-response'
         }
       })
-<<<<<<< HEAD
-=======
       state.assistants.assistants.forEach((assistant) => {
         assistant.knowledgeRecognition = 'off'
       })
@@ -1341,7 +1339,6 @@
           system: true
         })
       }
->>>>>>> 51d2e037
       return state
     } catch (error) {
       return state
