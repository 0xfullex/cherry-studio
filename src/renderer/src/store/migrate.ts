--- conflicted
+++ resolved
@@ -2579,7 +2579,15 @@
   },
   '159': (state: RootState) => {
     try {
-<<<<<<< HEAD
+      addProvider(state, 'ovms')
+      return state
+    } catch (error) {
+      logger.error('migrate 158 error', error as Error)
+      return state
+    }
+  },
+  '160': (state: RootState) => {
+    try {
       // @ts-ignore
       if (state?.agents?.agents) {
         // @ts-ignore
@@ -2620,14 +2628,9 @@
             break
           case 'aihubmix':
             provider.anthropicApiHost = 'https://aihubmix.com'
-            provider.isAnthropicModel = (m: Model) => m.id.includes('claude')
             break
         }
       })
-
-=======
-      addProvider(state, 'ovms')
->>>>>>> 23f61b0d
       return state
     } catch (error) {
       logger.error('migrate 159 error', error as Error)
