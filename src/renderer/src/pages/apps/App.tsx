--- conflicted
+++ resolved
@@ -71,13 +71,8 @@
                 updatePinnedMinapps(pinned.filter((item) => item.id !== app.id))
                 updateDisabledMinapps(disabled.filter((item) => item.id !== app.id))
               } catch (error) {
-<<<<<<< HEAD
-                message.error(t('settings.miniapps.custom.remove_error'))
+                window.message.error(t('settings.miniapps.custom.remove_error'))
                 logger.error('Failed to remove custom mini app:', error)
-=======
-                window.message.error(t('settings.miniapps.custom.remove_error'))
-                console.error('Failed to remove custom mini app:', error)
->>>>>>> 30b080ef
               }
             }
           }
