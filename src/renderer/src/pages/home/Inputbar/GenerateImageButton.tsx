import { isGenerateImageModel } from '@renderer/config/models'
import { Assistant, Model } from '@renderer/types'
import { Tooltip } from 'antd'
import { Image } from 'lucide-react'
import { FC } from 'react'
import { useTranslation } from 'react-i18next'

interface Props {
  assistant: Assistant
  model: Model
  ToolbarButton: any
  onEnableGenerateImage: () => void
  disabled?: boolean
}

const GenerateImageButton: FC<Props> = ({
  model,
  ToolbarButton,
  assistant,
  onEnableGenerateImage,
  disabled = false
}) => {
  const { t } = useTranslation()

  if (!isGenerateImageModel(model)) {
    return null
  }

  return (
    <Tooltip
      placement="top"
      title={
        isGenerateImageModel(model) ? t('chat.input.generate_image') : t('chat.input.generate_image_not_supported')
      }
      arrow>
<<<<<<< HEAD
      <ToolbarButton
        type="text"
        disabled={disabled || !isGenerateImageModel(model)}
        className={disabled || !isGenerateImageModel(model) ? 'disabled' : ''}
        onClick={onEnableGenerateImage}>
        <PictureOutlined style={{ color: assistant.enableGenerateImage ? 'var(--color-link)' : 'var(--color-icon)' }} />
=======
      <ToolbarButton type="text" disabled={!isGenerateImageModel(model)} onClick={onEnableGenerateImage}>
        <Image size={18} color={assistant.enableGenerateImage ? 'var(--color-link)' : 'var(--color-icon)'} />
>>>>>>> 5f7d8652
      </ToolbarButton>
    </Tooltip>
  )
}

export default GenerateImageButton<|MERGE_RESOLUTION|>--- conflicted
+++ resolved
@@ -33,17 +33,12 @@
         isGenerateImageModel(model) ? t('chat.input.generate_image') : t('chat.input.generate_image_not_supported')
       }
       arrow>
-<<<<<<< HEAD
       <ToolbarButton
         type="text"
         disabled={disabled || !isGenerateImageModel(model)}
         className={disabled || !isGenerateImageModel(model) ? 'disabled' : ''}
         onClick={onEnableGenerateImage}>
-        <PictureOutlined style={{ color: assistant.enableGenerateImage ? 'var(--color-link)' : 'var(--color-icon)' }} />
-=======
-      <ToolbarButton type="text" disabled={!isGenerateImageModel(model)} onClick={onEnableGenerateImage}>
         <Image size={18} color={assistant.enableGenerateImage ? 'var(--color-link)' : 'var(--color-icon)'} />
->>>>>>> 5f7d8652
       </ToolbarButton>
     </Tooltip>
   )
