import { PlusOutlined, ThunderboltOutlined } from '@ant-design/icons'
import { useQuickPanel } from '@renderer/components/QuickPanel'
import { QuickPanelListItem, QuickPanelOpenOptions } from '@renderer/components/QuickPanel/types'
import QuickPhraseService from '@renderer/services/QuickPhraseService'
import { QuickPhrase } from '@renderer/types'
import { Tooltip } from 'antd'
import { Zap } from 'lucide-react'
import { memo, useCallback, useEffect, useImperativeHandle, useMemo, useState } from 'react'
import { useTranslation } from 'react-i18next'
import { useNavigate } from 'react-router'

export interface QuickPhrasesButtonRef {
  openQuickPanel: () => void
}

interface Props {
  ref?: React.RefObject<QuickPhrasesButtonRef | null>
  setInputValue: React.Dispatch<React.SetStateAction<string>>
  resizeTextArea: () => void
  ToolbarButton: any
  disabled?: boolean
}

const QuickPhrasesButton = ({ ref, setInputValue, resizeTextArea, ToolbarButton, disabled = false }: Props) => {
  const [quickPhrasesList, setQuickPhrasesList] = useState<QuickPhrase[]>([])
  const { t } = useTranslation()
  const quickPanel = useQuickPanel()

  const navigate = useNavigate()

  useEffect(() => {
    const loadQuickListPhrases = async () => {
      const phrases = await QuickPhraseService.getAll()
      setQuickPhrasesList(phrases.reverse())
    }
    loadQuickListPhrases()
  }, [])

  const handlePhraseSelect = useCallback(
    (phrase: QuickPhrase) => {
      setTimeout(() => {
        setInputValue((prev) => {
          const textArea = document.querySelector('.inputbar textarea') as HTMLTextAreaElement
          const cursorPosition = textArea.selectionStart
          const selectionStart = cursorPosition
          const selectionEndPosition = cursorPosition + phrase.content.length
          const newText = prev.slice(0, cursorPosition) + phrase.content + prev.slice(cursorPosition)

          setTimeout(() => {
            textArea.focus()
            textArea.setSelectionRange(selectionStart, selectionEndPosition)
            resizeTextArea()
          }, 10)
          return newText
        })
      }, 10)
    },
    [setInputValue, resizeTextArea]
  )

  const phraseItems = useMemo(() => {
    const newList: QuickPanelListItem[] = quickPhrasesList.map((phrase) => ({
      label: phrase.title,
      description: phrase.content,
      icon: <ThunderboltOutlined />,
      action: () => handlePhraseSelect(phrase)
    }))
    newList.push({
      label: t('settings.quickPhrase.add') + '...',
      icon: <PlusOutlined />,
      action: () => navigate('/settings/quickPhrase')
    })
    return newList
  }, [quickPhrasesList, t, handlePhraseSelect, navigate])

  const quickPanelOpenOptions = useMemo<QuickPanelOpenOptions>(
    () => ({
      title: t('settings.quickPhrase.title'),
      list: phraseItems,
      symbol: 'quick-phrases'
    }),
    [phraseItems, t]
  )

  const openQuickPanel = useCallback(() => {
    quickPanel.open(quickPanelOpenOptions)
  }, [quickPanel, quickPanelOpenOptions])

  const handleOpenQuickPanel = useCallback(() => {
    if (quickPanel.isVisible && quickPanel.symbol === 'quick-phrases') {
      quickPanel.close()
    } else {
      openQuickPanel()
    }
  }, [openQuickPanel, quickPanel])

  useImperativeHandle(ref, () => ({
    openQuickPanel
  }))

  return (
    <Tooltip placement="top" title={t('settings.quickPhrase.title')} arrow>
<<<<<<< HEAD
      <ToolbarButton
        type="text"
        onClick={handleOpenQuickPanel}
        disabled={disabled}
        className={disabled ? 'disabled' : ''}>
        <ThunderboltOutlined />
=======
      <ToolbarButton type="text" onClick={handleOpenQuickPanel}>
        <Zap size={18} />
>>>>>>> 5f7d8652
      </ToolbarButton>
    </Tooltip>
  )
}

export default memo(QuickPhrasesButton)<|MERGE_RESOLUTION|>--- conflicted
+++ resolved
@@ -100,17 +100,12 @@
 
   return (
     <Tooltip placement="top" title={t('settings.quickPhrase.title')} arrow>
-<<<<<<< HEAD
       <ToolbarButton
         type="text"
         onClick={handleOpenQuickPanel}
         disabled={disabled}
         className={disabled ? 'disabled' : ''}>
-        <ThunderboltOutlined />
-=======
-      <ToolbarButton type="text" onClick={handleOpenQuickPanel}>
         <Zap size={18} />
->>>>>>> 5f7d8652
       </ToolbarButton>
     </Tooltip>
   )
