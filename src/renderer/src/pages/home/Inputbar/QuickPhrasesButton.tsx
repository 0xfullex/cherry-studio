import { useQuickPanel } from '@renderer/components/QuickPanel'
import { QuickPanelListItem, QuickPanelOpenOptions } from '@renderer/components/QuickPanel/types'
import { useAssistant } from '@renderer/hooks/useAssistant'
import QuickPhraseService from '@renderer/services/QuickPhraseService'
import { useAppSelector } from '@renderer/store'
import { QuickPhrase } from '@renderer/types'
import { Assistant } from '@renderer/types'
import { Input, Modal, Radio, Space, Tooltip } from 'antd'
import { BotMessageSquare, Plus, Zap } from 'lucide-react'
import { memo, useCallback, useEffect, useImperativeHandle, useMemo, useState } from 'react'
import { useTranslation } from 'react-i18next'
import styled from 'styled-components'

export interface QuickPhrasesButtonRef {
  openQuickPanel: () => void
}

interface Props {
  ref?: React.RefObject<QuickPhrasesButtonRef | null>
  setInputValue: React.Dispatch<React.SetStateAction<string>>
  resizeTextArea: () => void
  ToolbarButton: any
<<<<<<< HEAD
  disabled?: boolean
}

const QuickPhrasesButton = ({ ref, setInputValue, resizeTextArea, ToolbarButton, disabled = false }: Props) => {
=======
  assistantObj: Assistant
}

const QuickPhrasesButton = ({ ref, setInputValue, resizeTextArea, ToolbarButton, assistantObj }: Props) => {
>>>>>>> 872339ca
  const [quickPhrasesList, setQuickPhrasesList] = useState<QuickPhrase[]>([])
  const [isModalOpen, setIsModalOpen] = useState(false)
  const [formData, setFormData] = useState({ title: '', content: '', location: 'global' })
  const { t } = useTranslation()
  const quickPanel = useQuickPanel()
  const activeAssistantId = useAppSelector(
    (state) =>
      state.assistants.assistants.find((a) => a.id === assistantObj.id)?.id || state.assistants.defaultAssistant.id
  )
  const { assistant, updateAssistant } = useAssistant(activeAssistantId)

  const loadQuickListPhrases = useCallback(
    async (regularPhrases: QuickPhrase[] = []) => {
      const phrases = await QuickPhraseService.getAll()
      if (regularPhrases.length) {
        setQuickPhrasesList([...regularPhrases, ...phrases])
        return
      }
      const assistantPrompts = assistant.regularPhrases || []
      setQuickPhrasesList([...assistantPrompts, ...phrases])
    },
    [assistant]
  )

  useEffect(() => {
    loadQuickListPhrases()
  }, [loadQuickListPhrases])

  const handlePhraseSelect = useCallback(
    (phrase: QuickPhrase) => {
      setTimeout(() => {
        setInputValue((prev) => {
          const textArea = document.querySelector('.inputbar textarea') as HTMLTextAreaElement
          const cursorPosition = textArea.selectionStart
          const selectionStart = cursorPosition
          const selectionEndPosition = cursorPosition + phrase.content.length
          const newText = prev.slice(0, cursorPosition) + phrase.content + prev.slice(cursorPosition)

          setTimeout(() => {
            textArea.focus()
            textArea.setSelectionRange(selectionStart, selectionEndPosition)
            resizeTextArea()
          }, 10)
          return newText
        })
      }, 10)
    },
    [setInputValue, resizeTextArea]
  )

  const handleModalOk = async () => {
    if (!formData.title.trim() || !formData.content.trim()) {
      return
    }

    const updatedPrompts = [
      ...(assistant.regularPhrases || []),
      {
        id: crypto.randomUUID(),
        title: formData.title,
        content: formData.content,
        createdAt: Date.now(),
        updatedAt: Date.now()
      }
    ]
    if (formData.location === 'assistant') {
      // 添加到助手的 regularPhrases
      await updateAssistant({ ...assistant, regularPhrases: updatedPrompts })
    } else {
      // 添加到全局 Quick Phrases
      await QuickPhraseService.add(formData)
    }
    setIsModalOpen(false)
    setFormData({ title: '', content: '', location: 'global' })
    if (formData.location === 'assistant') {
      await loadQuickListPhrases(updatedPrompts)
      return
    }
    await loadQuickListPhrases()
  }

  const phraseItems = useMemo(() => {
    const newList: QuickPanelListItem[] = quickPhrasesList.map((phrase, index) => ({
      label: phrase.title,
      description: phrase.content,
      icon: index < (assistant.regularPhrases?.length || 0) ? <BotMessageSquare /> : <Zap />,
      action: () => handlePhraseSelect(phrase)
    }))

    newList.push({
      label: t('settings.quickPhrase.add') + '...',
      icon: <Plus />,
      action: () => setIsModalOpen(true)
    })
    return newList
  }, [quickPhrasesList, t, handlePhraseSelect, assistant])

  const quickPanelOpenOptions = useMemo<QuickPanelOpenOptions>(
    () => ({
      title: t('settings.quickPhrase.title'),
      list: phraseItems,
      symbol: 'quick-phrases'
    }),
    [phraseItems, t]
  )

  const openQuickPanel = useCallback(() => {
    quickPanel.open(quickPanelOpenOptions)
  }, [quickPanel, quickPanelOpenOptions])

  const handleOpenQuickPanel = useCallback(() => {
    if (quickPanel.isVisible && quickPanel.symbol === 'quick-phrases') {
      quickPanel.close()
    } else {
      openQuickPanel()
    }
  }, [openQuickPanel, quickPanel])

  useImperativeHandle(ref, () => ({
    openQuickPanel
  }))

  return (
<<<<<<< HEAD
    <Tooltip placement="top" title={t('settings.quickPhrase.title')} arrow>
      <ToolbarButton
        type="text"
        onClick={handleOpenQuickPanel}
        disabled={disabled}
        className={disabled ? 'disabled' : ''}>
        <Zap size={18} />
      </ToolbarButton>
    </Tooltip>
=======
    <>
      <Tooltip placement="top" title={t('settings.quickPhrase.title')} arrow>
        <ToolbarButton type="text" onClick={handleOpenQuickPanel}>
          <Zap size={18} />
        </ToolbarButton>
      </Tooltip>

      <Modal
        title={t('settings.quickPhrase.add')}
        open={isModalOpen}
        onOk={handleModalOk}
        onCancel={() => {
          setIsModalOpen(false)
          setFormData({ title: '', content: '', location: 'global' })
        }}
        width={520}
        transitionName="animation-move-down"
        centered>
        <Space direction="vertical" style={{ width: '100%' }} size="middle">
          <div>
            <Label>{t('settings.quickPhrase.titleLabel')}</Label>
            <Input
              placeholder={t('settings.quickPhrase.titlePlaceholder')}
              value={formData.title}
              onChange={(e) => setFormData({ ...formData, title: e.target.value })}
            />
          </div>
          <div>
            <Label>{t('settings.quickPhrase.contentLabel')}</Label>
            <Input.TextArea
              placeholder={t('settings.quickPhrase.contentPlaceholder')}
              value={formData.content}
              onChange={(e) => setFormData({ ...formData, content: e.target.value })}
              rows={6}
              style={{ resize: 'none' }}
            />
          </div>
          <div>
            <Label>{t('settings.quickPhrase.locationLabel', '添加位置')}</Label>
            <Radio.Group
              value={formData.location}
              onChange={(e) => setFormData({ ...formData, location: e.target.value })}>
              <Radio value="global">
                <Zap size={20} style={{ paddingRight: '4px', verticalAlign: 'middle', paddingBottom: '3px' }} />
                {t('settings.quickPhrase.global', '全局快速短语')}
              </Radio>
              <Radio value="assistant">
                <BotMessageSquare
                  size={20}
                  style={{ paddingRight: '4px', verticalAlign: 'middle', paddingBottom: '3px' }}
                />
                {t('settings.quickPhrase.assistant', '助手提示词')}
              </Radio>
            </Radio.Group>
          </div>
        </Space>
      </Modal>
    </>
>>>>>>> 872339ca
  )
}

const Label = styled.div`
  font-size: 14px;
  color: var(--color-text);
  margin-bottom: 8px;
`

export default memo(QuickPhrasesButton)<|MERGE_RESOLUTION|>--- conflicted
+++ resolved
@@ -20,17 +20,18 @@
   setInputValue: React.Dispatch<React.SetStateAction<string>>
   resizeTextArea: () => void
   ToolbarButton: any
-<<<<<<< HEAD
+  assistantObj: Assistant
   disabled?: boolean
 }
 
-const QuickPhrasesButton = ({ ref, setInputValue, resizeTextArea, ToolbarButton, disabled = false }: Props) => {
-=======
-  assistantObj: Assistant
-}
-
-const QuickPhrasesButton = ({ ref, setInputValue, resizeTextArea, ToolbarButton, assistantObj }: Props) => {
->>>>>>> 872339ca
+const QuickPhrasesButton = ({
+  ref,
+  setInputValue,
+  resizeTextArea,
+  ToolbarButton,
+  assistantObj,
+  disabled = false
+}: Props) => {
   const [quickPhrasesList, setQuickPhrasesList] = useState<QuickPhrase[]>([])
   const [isModalOpen, setIsModalOpen] = useState(false)
   const [formData, setFormData] = useState({ title: '', content: '', location: 'global' })
@@ -154,20 +155,13 @@
   }))
 
   return (
-<<<<<<< HEAD
-    <Tooltip placement="top" title={t('settings.quickPhrase.title')} arrow>
-      <ToolbarButton
-        type="text"
-        onClick={handleOpenQuickPanel}
-        disabled={disabled}
-        className={disabled ? 'disabled' : ''}>
-        <Zap size={18} />
-      </ToolbarButton>
-    </Tooltip>
-=======
     <>
       <Tooltip placement="top" title={t('settings.quickPhrase.title')} arrow>
-        <ToolbarButton type="text" onClick={handleOpenQuickPanel}>
+        <ToolbarButton
+          type="text"
+          onClick={handleOpenQuickPanel}
+          disabled={disabled}
+          className={disabled ? 'disabled' : ''}>
           <Zap size={18} />
         </ToolbarButton>
       </Tooltip>
@@ -223,7 +217,6 @@
         </Space>
       </Modal>
     </>
->>>>>>> 872339ca
   )
 }
 
