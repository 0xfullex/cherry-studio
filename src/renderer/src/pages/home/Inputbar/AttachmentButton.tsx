import { isVisionModel } from '@renderer/config/models'
import { FileType, Model } from '@renderer/types'
import { documentExts, imageExts, textExts } from '@shared/config/constant'
import { Tooltip } from 'antd'
import { Paperclip } from 'lucide-react'
import { FC, useCallback, useImperativeHandle, useMemo } from 'react'
import { useTranslation } from 'react-i18next'

export interface AttachmentButtonRef {
  openQuickPanel: () => void
}

interface Props {
  ref?: React.RefObject<AttachmentButtonRef | null>
  model: Model
  files: FileType[]
  setFiles: (files: FileType[]) => void
  ToolbarButton: any
  disabled?: boolean
}

const AttachmentButton: FC<Props> = ({ ref, model, files, setFiles, ToolbarButton, disabled = false }) => {
  const { t } = useTranslation()

  const extensions = useMemo(
    () => (isVisionModel(model) ? [...imageExts, ...documentExts, ...textExts] : [...documentExts, ...textExts]),
    [model]
  )

  const onSelectFile = useCallback(async () => {
    const _files = await window.api.file.select({
      properties: ['openFile', 'multiSelections'],
      filters: [
        {
          name: 'Files',
          extensions: extensions.map((i) => i.replace('.', ''))
        }
      ]
    })

    if (_files) {
      setFiles([...files, ..._files])
    }
  }, [extensions, files, setFiles])

  const openQuickPanel = useCallback(() => {
    onSelectFile()
  }, [onSelectFile])

  useImperativeHandle(ref, () => ({
    openQuickPanel
  }))

  return (
    <Tooltip
      placement="top"
      title={isVisionModel(model) ? t('chat.input.upload') : t('chat.input.upload.document')}
      arrow>
<<<<<<< HEAD
      <ToolbarButton type="text" onClick={onSelectFile} disabled={disabled} className={disabled ? 'disabled' : ''}>
        <PaperClipOutlined
          style={{
            fontSize: 17,
            ...(!disabled && { color: files.length ? 'var(--color-primary)' : 'var(--color-icon)' })
          }}
        />
=======
      <ToolbarButton type="text" onClick={onSelectFile} disabled={disabled}>
        <Paperclip size={18} style={{ color: files.length ? 'var(--color-primary)' : 'var(--color-icon)' }} />
>>>>>>> 5f7d8652
      </ToolbarButton>
    </Tooltip>
  )
}

export default AttachmentButton<|MERGE_RESOLUTION|>--- conflicted
+++ resolved
@@ -56,18 +56,13 @@
       placement="top"
       title={isVisionModel(model) ? t('chat.input.upload') : t('chat.input.upload.document')}
       arrow>
-<<<<<<< HEAD
       <ToolbarButton type="text" onClick={onSelectFile} disabled={disabled} className={disabled ? 'disabled' : ''}>
-        <PaperClipOutlined
+        <Paperclip
+          size={18}
           style={{
-            fontSize: 17,
             ...(!disabled && { color: files.length ? 'var(--color-primary)' : 'var(--color-icon)' })
           }}
         />
-=======
-      <ToolbarButton type="text" onClick={onSelectFile} disabled={disabled}>
-        <Paperclip size={18} style={{ color: files.length ? 'var(--color-primary)' : 'var(--color-icon)' }} />
->>>>>>> 5f7d8652
       </ToolbarButton>
     </Tooltip>
   )
