import { HolderOutlined } from '@ant-design/icons'
import { QuickPanelListItem, QuickPanelView, useQuickPanel } from '@renderer/components/QuickPanel'
import TranslateButton from '@renderer/components/TranslateButton'
import Logger from '@renderer/config/logger'
import {
  isGenerateImageModel,
  isSupportedReasoningEffortModel,
  isSupportedThinkingTokenModel,
  isVisionModel,
  isWebSearchModel
} from '@renderer/config/models'
import db from '@renderer/databases'
import { useAssistant } from '@renderer/hooks/useAssistant'
import { useKnowledgeBases } from '@renderer/hooks/useKnowledge'
import { useMCPServers } from '@renderer/hooks/useMCPServers'
import { useMessageOperations, useTopicLoading } from '@renderer/hooks/useMessageOperations'
import { modelGenerating, useRuntime } from '@renderer/hooks/useRuntime'
import { useMessageStyle, useSettings } from '@renderer/hooks/useSettings'
import { useShortcut, useShortcutDisplay } from '@renderer/hooks/useShortcuts'
import { useSidebarIconShow } from '@renderer/hooks/useSidebarIcon'
import { addAssistantMessagesToTopic, getDefaultTopic } from '@renderer/services/AssistantService'
import { EVENT_NAMES, EventEmitter } from '@renderer/services/EventService'
import FileManager from '@renderer/services/FileManager'
import { checkRateLimit, getUserMessage } from '@renderer/services/MessagesService'
import { getModelUniqId } from '@renderer/services/ModelService'
import { estimateTextTokens as estimateTxtTokens, estimateUserPromptUsage } from '@renderer/services/TokenService'
import { translateText } from '@renderer/services/TranslateService'
import WebSearchService from '@renderer/services/WebSearchService'
import { useAppDispatch } from '@renderer/store'
import { setSearching } from '@renderer/store/runtime'
import { sendMessage as _sendMessage } from '@renderer/store/thunk/messageThunk'
import { Assistant, FileType, KnowledgeBase, KnowledgeItem, Model, Topic } from '@renderer/types'
import type { MessageInputBaseParams } from '@renderer/types/newMessage'
import { classNames, delay, formatFileSize, getFileExtension } from '@renderer/utils'
import { getFilesFromDropEvent } from '@renderer/utils/input'
import { documentExts, imageExts, textExts } from '@shared/config/constant'
import { Button, Tooltip } from 'antd'
import TextArea, { TextAreaRef } from 'antd/es/input/TextArea'
import dayjs from 'dayjs'
import { debounce, isEmpty } from 'lodash'
import {
  AtSign,
  CirclePause,
  FileSearch,
  FileText,
  Globe,
  Languages,
  LucideSquareTerminal,
  Maximize,
  MessageSquareDiff,
  Minimize,
  PaintbrushVertical,
  Paperclip,
  Upload,
  Zap
} from 'lucide-react'
// import { CompletionUsage } from 'openai/resources'
import React, { CSSProperties, FC, useCallback, useEffect, useMemo, useRef, useState } from 'react'
import { useTranslation } from 'react-i18next'
import styled from 'styled-components'

import NarrowLayout from '../Messages/NarrowLayout'
import AIDebatesButton from './AIDebatesButton'
import AttachmentButton, { AttachmentButtonRef } from './AttachmentButton'
import AttachmentPreview from './AttachmentPreview'
import GenerateImageButton from './GenerateImageButton'
import KnowledgeBaseButton, { KnowledgeBaseButtonRef } from './KnowledgeBaseButton'
import KnowledgeBaseInput from './KnowledgeBaseInput'
import MCPToolsButton, { MCPToolsButtonRef } from './MCPToolsButton'
import MentionModelsButton, { MentionModelsButtonRef } from './MentionModelsButton'
import MentionModelsInput from './MentionModelsInput'
import NewContextButton from './NewContextButton'
import QuickPhrasesButton, { QuickPhrasesButtonRef } from './QuickPhrasesButton'
import SendMessageButton from './SendMessageButton'
import ThinkingButton, { ThinkingButtonRef } from './ThinkingButton'
import TokenCount from './TokenCount'
import WebSearchButton, { WebSearchButtonRef } from './WebSearchButton'

interface Props {
  assistant: Assistant
  setActiveTopic: (topic: Topic) => void
  setActiveAssistant: (assistant: Assistant) => void
  topic: Topic
}

let _text = ''
let _files: FileType[] = []

const Inputbar: FC<Props> = ({ assistant: _assistant, setActiveTopic, setActiveAssistant, topic }) => {
  const [text, setText] = useState(_text)
  const [inputFocus, setInputFocus] = useState(false)
  const { assistant, addTopic, model, setModel, updateAssistant } = useAssistant(_assistant.id)
  const {
    targetLanguage,
    sendMessageShortcut,
    fontSize,
    pasteLongTextAsFile,
    pasteLongTextThreshold,
    showInputEstimatedTokens,
    autoTranslateWithSpace,
    enableQuickPanelTriggers,
    enableBackspaceDeleteModel
  } = useSettings()
  const [expended, setExpend] = useState(false)
  const [estimateTokenCount, setEstimateTokenCount] = useState(0)
  const [contextCount, setContextCount] = useState({ current: 0, max: 0 })
  const textareaRef = useRef<TextAreaRef>(null)
  const [files, setFiles] = useState<FileType[]>(_files)
  const { t } = useTranslation()
  const containerRef = useRef(null)
  const { searching } = useRuntime()
  const { isBubbleStyle } = useMessageStyle()
  const { pauseMessages } = useMessageOperations(topic)
  const loading = useTopicLoading(topic)
  const dispatch = useAppDispatch()
  const [spaceClickCount, setSpaceClickCount] = useState(0)
  const spaceClickTimer = useRef<NodeJS.Timeout>(null)
  const [isTranslating, setIsTranslating] = useState(false)
  const [selectedKnowledgeBases, setSelectedKnowledgeBases] = useState<KnowledgeBase[]>([])
  const [mentionModels, setMentionModels] = useState<Model[]>([])
  const [isDragging, setIsDragging] = useState(false)
  const [textareaHeight, setTextareaHeight] = useState<number>()
  const startDragY = useRef<number>(0)
  const startHeight = useRef<number>(0)
  const currentMessageId = useRef<string>('')
  const isVision = useMemo(() => isVisionModel(model), [model])
  const supportExts = useMemo(() => [...textExts, ...documentExts, ...(isVision ? imageExts : [])], [isVision])
  const { activedMcpServers } = useMCPServers()
  const { bases: knowledgeBases } = useKnowledgeBases()

  const [isAIDebatesRunning, setIsAIDebatesRunning] = useState(false)

  const quickPanel = useQuickPanel()

  const showKnowledgeIcon = useSidebarIconShow('knowledge')

  const [tokenCount, setTokenCount] = useState(0)

  const quickPhrasesButtonRef = useRef<QuickPhrasesButtonRef>(null)
  const mentionModelsButtonRef = useRef<MentionModelsButtonRef>(null)
  const knowledgeBaseButtonRef = useRef<KnowledgeBaseButtonRef>(null)
  const mcpToolsButtonRef = useRef<MCPToolsButtonRef>(null)
  const attachmentButtonRef = useRef<AttachmentButtonRef>(null)
  const webSearchButtonRef = useRef<WebSearchButtonRef | null>(null)
  const thinkingButtonRef = useRef<ThinkingButtonRef | null>(null)

  // any function that want to disable tools button should set this ref to true
  const isDisableToolsButton = isAIDebatesRunning

  // eslint-disable-next-line react-hooks/exhaustive-deps
  const debouncedEstimate = useCallback(
    debounce((newText) => {
      if (showInputEstimatedTokens) {
        const count = estimateTxtTokens(newText) || 0
        setTokenCount(count)
      }
    }, 500),
    [showInputEstimatedTokens]
  )

  useEffect(() => {
    debouncedEstimate(text)
  }, [text, debouncedEstimate])

  const inputTokenCount = showInputEstimatedTokens ? tokenCount : 0

  const newTopicShortcut = useShortcutDisplay('new_topic')
  const cleanTopicShortcut = useShortcutDisplay('clear_topic')
  const inputEmpty = isEmpty(text.trim()) && files.length === 0

  _text = text
  _files = files

  const resizeTextArea = useCallback(
    (height: number = 400) => {
      const textArea = textareaRef.current?.resizableTextArea?.textArea
      if (textArea) {
        // 如果已经手动设置了高度,则不自动调整
        if (textareaHeight) {
          return
        }
        textArea.style.height = 'auto'
        textArea.style.height = textArea?.scrollHeight > height ? `${height}px` : `${textArea?.scrollHeight}px`
      }
    },
    [textareaHeight]
  )

  const sendMessage = useCallback(async () => {
    //use _text instead of text to avoid the stale closure issue
    const currentText = _text

    if ((isEmpty(currentText.trim()) && files.length === 0) || loading) {
      return
    }
    if (checkRateLimit(assistant)) {
      return
    }

    Logger.log('[DEBUG] Starting to send message')

    EventEmitter.emit(EVENT_NAMES.SEND_MESSAGE)

    try {
      // Dispatch the sendMessage action with all options
      const uploadedFiles = await FileManager.uploadFiles(files)

<<<<<<< HEAD
      const baseUserMessage: MessageInputBaseParams = { assistant, topic, content: currentText }
=======
      const baseUserMessage: MessageInputBaseParams = { assistant, topic, content: text }
      Logger.log('baseUserMessage', baseUserMessage)
>>>>>>> 872339ca

      // getUserMessage()
      if (uploadedFiles) {
        baseUserMessage.files = uploadedFiles
      }
      const knowledgeBaseIds = selectedKnowledgeBases?.map((base) => base.id)

      if (knowledgeBaseIds) {
        baseUserMessage.knowledgeBaseIds = knowledgeBaseIds
      }

      if (mentionModels) {
        baseUserMessage.mentions = mentionModels
      }

      if (!isEmpty(assistant.mcpServers) && !isEmpty(activedMcpServers)) {
        baseUserMessage.enabledMCPs = activedMcpServers.filter((server) =>
          assistant.mcpServers?.some((s) => s.id === server.id)
        )
      }

      baseUserMessage.usage = await estimateUserPromptUsage(baseUserMessage)

      const { message, blocks } = getUserMessage(baseUserMessage)

      currentMessageId.current = message.id
      Logger.log('[DEBUG] Created message and blocks:', message, blocks)
      Logger.log('[DEBUG] Dispatching _sendMessage')
      dispatch(_sendMessage(message, blocks, assistant, topic.id))
      Logger.log('[DEBUG] _sendMessage dispatched')

      // Clear input
      setText('')
      setFiles([])
      setTimeout(() => setText(''), 500)
      setTimeout(() => resizeTextArea(), 0)
      setExpend(false)
    } catch (error) {
      console.error('Failed to send message:', error)
    }
  }, [
    activedMcpServers,
    assistant,
    dispatch,
    files,
    loading,
    mentionModels,
    resizeTextArea,
    selectedKnowledgeBases,
    topic
  ])

  const translate = useCallback(async () => {
    if (isTranslating) {
      return
    }

    try {
      setIsTranslating(true)
      const translatedText = await translateText(text, targetLanguage)
      translatedText && setText(translatedText)
      setTimeout(() => resizeTextArea(), 0)
    } catch (error) {
      console.error('Translation failed:', error)
    } finally {
      setIsTranslating(false)
    }
  }, [isTranslating, text, targetLanguage, resizeTextArea])

  const openKnowledgeFileList = useCallback(
    (base: KnowledgeBase) => {
      quickPanel.open({
        title: base.name,
        list: base.items
          .filter((file): file is KnowledgeItem => ['file'].includes(file.type))
          .map((file) => {
            const fileContent = file.content as FileType
            return {
              label: fileContent.origin_name || fileContent.name,
              description:
                formatFileSize(fileContent.size) + ' · ' + dayjs(fileContent.created_at).format('YYYY-MM-DD HH:mm'),
              icon: <FileText />,
              isSelected: files.some((f) => f.path === fileContent.path),
              action: async ({ item }) => {
                item.isSelected = !item.isSelected
                if (fileContent.path) {
                  setFiles((prevFiles) => {
                    const fileExists = prevFiles.some((f) => f.path === fileContent.path)
                    if (fileExists) {
                      return prevFiles.filter((f) => f.path !== fileContent.path)
                    } else {
                      return fileContent ? [...prevFiles, fileContent] : prevFiles
                    }
                  })
                }
              }
            }
          }),
        symbol: 'file',
        multiple: true
      })
    },
    [files, quickPanel]
  )

  const openSelectFileMenu = useCallback(() => {
    quickPanel.open({
      title: t('chat.input.upload'),
      list: [
        {
          label: t('chat.input.upload.upload_from_local'),
          description: '',
          icon: <Upload />,
          action: () => {
            attachmentButtonRef.current?.openQuickPanel()
          }
        },
        ...knowledgeBases.map((base) => {
          const length = base.items?.filter(
            (item): item is KnowledgeItem => ['file', 'note'].includes(item.type) && typeof item.content !== 'string'
          ).length
          return {
            label: base.name,
            description: `${length} ${t('files.count')}`,
            icon: <FileSearch />,
            disabled: length === 0,
            isMenu: true,
            action: () => openKnowledgeFileList(base)
          }
        })
      ],
      symbol: 'file'
    })
  }, [knowledgeBases, openKnowledgeFileList, quickPanel, t])

  const quickPanelMenu = useMemo<QuickPanelListItem[]>(() => {
    return [
      {
        label: t('settings.quickPhrase.title'),
        description: '',
        icon: <Zap />,
        isMenu: true,
        action: () => {
          quickPhrasesButtonRef.current?.openQuickPanel()
        }
      },
      {
        label: t('agents.edit.model.select.title'),
        description: '',
        icon: <AtSign />,
        isMenu: true,
        action: () => {
          mentionModelsButtonRef.current?.openQuickPanel()
        }
      },
      {
        label: t('chat.input.knowledge_base'),
        description: '',
        icon: <FileSearch />,
        isMenu: true,
        disabled: files.length > 0,
        action: () => {
          knowledgeBaseButtonRef.current?.openQuickPanel()
        }
      },
      {
        label: t('settings.mcp.title'),
        description: t('settings.mcp.not_support'),
        icon: <LucideSquareTerminal />,
        isMenu: true,
        action: () => {
          mcpToolsButtonRef.current?.openQuickPanel()
        }
      },
      {
        label: `MCP ${t('settings.mcp.tabs.prompts')}`,
        description: '',
        icon: <LucideSquareTerminal />,
        isMenu: true,
        action: () => {
          mcpToolsButtonRef.current?.openPromptList()
        }
      },
      {
        label: `MCP ${t('settings.mcp.tabs.resources')}`,
        description: '',
        icon: <LucideSquareTerminal />,
        isMenu: true,
        action: () => {
          mcpToolsButtonRef.current?.openResourcesList()
        }
      },
      {
        label: t('chat.input.web_search'),
        description: '',
        icon: <Globe />,
        isMenu: true,
        action: () => {
          webSearchButtonRef.current?.openQuickPanel()
        }
      },
      {
        label: isVisionModel(model) ? t('chat.input.upload') : t('chat.input.upload.document'),
        description: '',
        icon: <Paperclip />,
        isMenu: true,
        action: openSelectFileMenu
      },
      {
        label: t('translate.title'),
        description: t('translate.menu.description'),
        icon: <Languages />,
        action: () => {
          if (!text) return
          translate()
        }
      }
    ]
  }, [files.length, model, openSelectFileMenu, t, text, translate])

  const handleKeyDown = (event: React.KeyboardEvent<HTMLTextAreaElement>) => {
    const isEnterPressed = event.keyCode == 13

    // 按下Tab键，自动选中${xxx}
    if (event.key === 'Tab' && inputFocus) {
      event.preventDefault()
      const textArea = textareaRef.current?.resizableTextArea?.textArea
      if (!textArea) return

      const cursorPosition = textArea.selectionStart
      const selectionLength = textArea.selectionEnd - textArea.selectionStart
      const text = textArea.value

      let match = text.slice(cursorPosition + selectionLength).match(/\$\{[^}]+\}/)
      let startIndex = -1

      if (!match) {
        match = text.match(/\$\{[^}]+\}/)
        startIndex = match?.index ?? -1
      } else {
        startIndex = cursorPosition + selectionLength + match.index!
      }

      if (startIndex !== -1) {
        const endIndex = startIndex + match![0].length
        textArea.setSelectionRange(startIndex, endIndex)
        return
      }
    }

    if (autoTranslateWithSpace) {
      if (event.key === ' ') {
        setSpaceClickCount((prev) => prev + 1)

        if (spaceClickTimer.current) {
          clearTimeout(spaceClickTimer.current)
        }

        spaceClickTimer.current = setTimeout(() => {
          setSpaceClickCount(0)
        }, 200)

        if (spaceClickCount === 2) {
          Logger.log('Triple space detected - trigger translation')
          setSpaceClickCount(0)
          setIsTranslating(true)
          translate()
          return
        }
      }
    }

    if (expended) {
      if (event.key === 'Escape') {
        return onToggleExpended()
      }
    }

    if (isEnterPressed && !event.shiftKey && sendMessageShortcut === 'Enter') {
      if (quickPanel.isVisible) return event.preventDefault()

      sendMessage()
      return event.preventDefault()
    }

    if (sendMessageShortcut === 'Shift+Enter' && isEnterPressed && event.shiftKey) {
      if (quickPanel.isVisible) return event.preventDefault()

      sendMessage()
      return event.preventDefault()
    }

    if (sendMessageShortcut === 'Ctrl+Enter' && isEnterPressed && event.ctrlKey) {
      if (quickPanel.isVisible) return event.preventDefault()

      sendMessage()
      return event.preventDefault()
    }

    if (sendMessageShortcut === 'Command+Enter' && isEnterPressed && event.metaKey) {
      if (quickPanel.isVisible) return event.preventDefault()

      sendMessage()
      return event.preventDefault()
    }

    if (enableBackspaceDeleteModel && event.key === 'Backspace' && text.trim() === '' && mentionModels.length > 0) {
      setMentionModels((prev) => prev.slice(0, -1))
      return event.preventDefault()
    }

    if (enableBackspaceDeleteModel && event.key === 'Backspace' && text.trim() === '' && files.length > 0) {
      setFiles((prev) => prev.slice(0, -1))
      return event.preventDefault()
    }
  }

  const addNewTopic = useCallback(async () => {
    await modelGenerating()

    const topic = getDefaultTopic(assistant.id)

    await db.topics.add({ id: topic.id, messages: [] })
    await addAssistantMessagesToTopic({ assistant, topic })

    // Clear previous state
    // Reset to assistant default model
    assistant.defaultModel && setModel(assistant.defaultModel)

    addTopic(topic)
    setActiveTopic(topic)

    setTimeout(() => EventEmitter.emit(EVENT_NAMES.SHOW_TOPIC_SIDEBAR), 0)
  }, [addTopic, assistant, setActiveTopic, setModel])

  const onPause = async () => {
    await pauseMessages()
  }

  const clearTopic = async () => {
    if (loading) {
      await onPause()
      await delay(1)
    }
    EventEmitter.emit(EVENT_NAMES.CLEAR_MESSAGES)
  }

  const onNewContext = () => {
    if (loading) {
      onPause()
      return
    }
    EventEmitter.emit(EVENT_NAMES.NEW_CONTEXT)
  }

  const onInput = () => !expended && resizeTextArea()

  const onChange = (e: React.ChangeEvent<HTMLTextAreaElement>) => {
    const newText = e.target.value
    setText(newText)

    const textArea = textareaRef.current?.resizableTextArea?.textArea
    const cursorPosition = textArea?.selectionStart ?? 0
    const lastSymbol = newText[cursorPosition - 1]

    if (enableQuickPanelTriggers && !quickPanel.isVisible && lastSymbol === '/') {
      quickPanel.open({
        title: t('settings.quickPanel.title'),
        list: quickPanelMenu,
        symbol: '/'
      })
    }

    if (enableQuickPanelTriggers && !quickPanel.isVisible && lastSymbol === '@') {
      mentionModelsButtonRef.current?.openQuickPanel()
    }
  }

  const onPaste = useCallback(
    async (event: ClipboardEvent) => {
      // 1. 文件/图片粘贴
      if (event.clipboardData?.files && event.clipboardData.files.length > 0) {
        event.preventDefault()
        for (const file of event.clipboardData.files) {
          if (file.path === '') {
            // 图像生成也支持图像编辑
            if (file.type.startsWith('image/') && (isVisionModel(model) || isGenerateImageModel(model))) {
              const tempFilePath = await window.api.file.create(file.name)
              const arrayBuffer = await file.arrayBuffer()
              const uint8Array = new Uint8Array(arrayBuffer)
              await window.api.file.write(tempFilePath, uint8Array)
              const selectedFile = await window.api.file.get(tempFilePath)
              selectedFile && setFiles((prevFiles) => [...prevFiles, selectedFile])
              break
            } else {
              window.message.info({
                key: 'file_not_supported',
                content: t('chat.input.file_not_supported')
              })
            }
          }

          if (file.path) {
            if (supportExts.includes(getFileExtension(file.path))) {
              const selectedFile = await window.api.file.get(file.path)
              selectedFile && setFiles((prevFiles) => [...prevFiles, selectedFile])
            } else {
              window.message.info({
                key: 'file_not_supported',
                content: t('chat.input.file_not_supported')
              })
            }
          }
        }
        return
      }

      // 2. 文本粘贴
      const clipboardText = event.clipboardData?.getData('text')
      if (pasteLongTextAsFile && clipboardText && clipboardText.length > pasteLongTextThreshold) {
        // 长文本直接转文件，阻止默认粘贴
        event.preventDefault()

        const tempFilePath = await window.api.file.create('pasted_text.txt')
        await window.api.file.write(tempFilePath, clipboardText)
        const selectedFile = await window.api.file.get(tempFilePath)
        selectedFile && setFiles((prevFiles) => [...prevFiles, selectedFile])
        setText(text) // 保持输入框内容不变
        setTimeout(() => resizeTextArea(), 50)
        return
      }

      // 短文本走默认粘贴行为
    },
    [model, pasteLongTextAsFile, pasteLongTextThreshold, resizeTextArea, supportExts, t, text]
  )

  const handleDragOver = (e: React.DragEvent<HTMLDivElement>) => {
    e.preventDefault()
    e.stopPropagation()
  }

  const handleDrop = async (e: React.DragEvent<HTMLDivElement>) => {
    e.preventDefault()
    e.stopPropagation()

    const files = await getFilesFromDropEvent(e).catch((err) => {
      Logger.error('[src/renderer/src/pages/home/Inputbar/Inputbar.tsx] handleDrop:', err)
      return null
    })

    if (files) {
      files.forEach((file) => {
        if (supportExts.includes(getFileExtension(file.path))) {
          setFiles((prevFiles) => [...prevFiles, file])
        }
      })
    }
  }

  const onTranslated = (translatedText: string) => {
    setText(translatedText)
    setTimeout(() => resizeTextArea(), 0)
  }

  const handleDragStart = (e: React.MouseEvent) => {
    e.preventDefault()
    setIsDragging(true)
    startDragY.current = e.clientY
    const textArea = textareaRef.current?.resizableTextArea?.textArea
    if (textArea) {
      startHeight.current = textArea.offsetHeight
    }
  }

  const handleDrag = useCallback(
    (e: MouseEvent) => {
      if (!isDragging) return

      const delta = startDragY.current - e.clientY // 改变计算方向
      const viewportHeight = window.innerHeight
      const maxHeightInPixels = viewportHeight * 0.7

      const newHeight = Math.min(maxHeightInPixels, Math.max(startHeight.current + delta, 30))
      const textArea = textareaRef.current?.resizableTextArea?.textArea

      if (textArea) {
        textArea.style.height = `${newHeight}px`
        setExpend(newHeight == maxHeightInPixels)
        setTextareaHeight(newHeight)
      }
    },
    [isDragging]
  )

  const handleDragEnd = useCallback(() => {
    setIsDragging(false)
  }, [])

  useEffect(() => {
    if (isDragging) {
      document.addEventListener('mousemove', handleDrag)
      document.addEventListener('mouseup', handleDragEnd)
    }
    return () => {
      document.removeEventListener('mousemove', handleDrag)
      document.removeEventListener('mouseup', handleDragEnd)
    }
  }, [isDragging, handleDrag, handleDragEnd])

  useShortcut('new_topic', () => {
    addNewTopic()
    EventEmitter.emit(EVENT_NAMES.SHOW_TOPIC_SIDEBAR)
    textareaRef.current?.focus()
  })

  useShortcut('clear_topic', clearTopic)

  useEffect(() => {
    const _setEstimateTokenCount = debounce(setEstimateTokenCount, 100, { leading: false, trailing: true })
    const unsubscribes = [
      // EventEmitter.on(EVENT_NAMES.EDIT_MESSAGE, (message: Message) => {
      //   setText(message.content)
      //   textareaRef.current?.focus()
      //   setTimeout(() => resizeTextArea(), 0)
      // }),
      EventEmitter.on(EVENT_NAMES.ESTIMATED_TOKEN_COUNT, ({ tokensCount, contextCount }) => {
        _setEstimateTokenCount(tokensCount)
        setContextCount({ current: contextCount.current, max: contextCount.max }) // 现在contextCount是一个对象而不是单个数值
      }),
      EventEmitter.on(EVENT_NAMES.ADD_NEW_TOPIC, addNewTopic),
      EventEmitter.on(EVENT_NAMES.QUOTE_TEXT, (quotedText: string) => {
        setText((prevText) => {
          const newText = prevText ? `${prevText}\n${quotedText}\n` : `${quotedText}\n`
          setTimeout(() => resizeTextArea(), 0)
          return newText
        })
        textareaRef.current?.focus()
      })
    ]
    return () => unsubscribes.forEach((unsub) => unsub())
  }, [addNewTopic, resizeTextArea])

  useEffect(() => {
    textareaRef.current?.focus()
  }, [assistant, topic])

  useEffect(() => {
    setTimeout(() => resizeTextArea(), 0)
    // eslint-disable-next-line react-hooks/exhaustive-deps
  }, [])

  useEffect(() => {
    return () => {
      if (spaceClickTimer.current) {
        clearTimeout(spaceClickTimer.current)
      }
    }
  }, [])

  useEffect(() => {
    const onFocus = () => {
      if (document.activeElement?.closest('.ant-modal')) {
        return
      }
      textareaRef.current?.focus()
    }
    window.addEventListener('focus', onFocus)
    return () => window.removeEventListener('focus', onFocus)
  }, [])

  useEffect(() => {
    // if assistant knowledge bases are undefined return []
    setSelectedKnowledgeBases(showKnowledgeIcon ? (assistant.knowledge_bases ?? []) : [])
  }, [assistant.id, assistant.knowledge_bases, showKnowledgeIcon])

  const textareaRows = window.innerHeight >= 1000 || isBubbleStyle ? 2 : 1

  const handleKnowledgeBaseSelect = (bases?: KnowledgeBase[]) => {
    updateAssistant({ ...assistant, knowledge_bases: bases })
    setSelectedKnowledgeBases(bases ?? [])
  }

  const handleRemoveModel = (model: Model) => {
    setMentionModels(mentionModels.filter((m) => m.id !== model.id))
  }

  const handleRemoveKnowledgeBase = (knowledgeBase: KnowledgeBase) => {
    const newKnowledgeBases = assistant.knowledge_bases?.filter((kb) => kb.id !== knowledgeBase.id)
    updateAssistant({
      ...assistant,
      knowledge_bases: newKnowledgeBases
    })
    setSelectedKnowledgeBases(newKnowledgeBases ?? [])
  }

  const onEnableGenerateImage = () => {
    updateAssistant({ ...assistant, enableGenerateImage: !assistant.enableGenerateImage })
  }

  useEffect(() => {
    if (!isWebSearchModel(model) && assistant.enableWebSearch) {
      updateAssistant({ ...assistant, enableWebSearch: false })
    }
    if (assistant.webSearchProviderId && !WebSearchService.isWebSearchEnabled(assistant.webSearchProviderId)) {
      updateAssistant({ ...assistant, webSearchProviderId: undefined })
    }
    if (!isGenerateImageModel(model) && assistant.enableGenerateImage) {
      updateAssistant({ ...assistant, enableGenerateImage: false })
    }
    if (isGenerateImageModel(model) && !assistant.enableGenerateImage && model.id !== 'gemini-2.0-flash-exp') {
      updateAssistant({ ...assistant, enableGenerateImage: true })
    }
  }, [assistant, model, updateAssistant])

  const onMentionModel = useCallback((model: Model) => {
    setMentionModels((prev) => {
      const modelId = getModelUniqId(model)
      const exists = prev.some((m) => getModelUniqId(m) === modelId)
      return exists ? prev.filter((m) => getModelUniqId(m) !== modelId) : [...prev, model]
    })
  }, [])

  const onToggleExpended = () => {
    if (textareaHeight) {
      const textArea = textareaRef.current?.resizableTextArea?.textArea
      if (textArea) {
        textArea.style.height = 'auto'
        setTextareaHeight(undefined)
        setTimeout(() => {
          textArea.style.height = `${textArea.scrollHeight}px`
        }, 200)
        return
      }
    }

    const isExpended = !expended
    setExpend(isExpended)
    const textArea = textareaRef.current?.resizableTextArea?.textArea

    if (textArea) {
      if (isExpended) {
        textArea.style.height = '70vh'
      } else {
        resetHeight()
      }
    }

    textareaRef.current?.focus()
  }

  const resetHeight = () => {
    if (expended) {
      setExpend(false)
    }

    setTextareaHeight(undefined)

    requestAnimationFrame(() => {
      const textArea = textareaRef.current?.resizableTextArea?.textArea
      if (textArea) {
        textArea.style.height = 'auto'
        const contentHeight = textArea.scrollHeight
        textArea.style.height = contentHeight > 400 ? '400px' : `${contentHeight}px`
      }
    })
  }

  const isExpended = expended || !!textareaHeight
  const showThinkingButton = isSupportedThinkingTokenModel(model) || isSupportedReasoningEffortModel(model)

  return (
    <Container onDragOver={handleDragOver} onDrop={handleDrop} className="inputbar">
      <NarrowLayout style={{ width: '100%' }}>
        <QuickPanelView setInputText={setText} />
        <InputBarContainer
          id="inputbar"
          className={classNames('inputbar-container', inputFocus && 'focus')}
          ref={containerRef}>
          {files.length > 0 && <AttachmentPreview files={files} setFiles={setFiles} />}
          {selectedKnowledgeBases.length > 0 && (
            <KnowledgeBaseInput
              selectedKnowledgeBases={selectedKnowledgeBases}
              onRemoveKnowledgeBase={handleRemoveKnowledgeBase}
            />
          )}
          {mentionModels.length > 0 && (
            <MentionModelsInput selectedModels={mentionModels} onRemoveModel={handleRemoveModel} />
          )}
          <Textarea
            value={text}
            onChange={onChange}
            onKeyDown={handleKeyDown}
            placeholder={isTranslating ? t('chat.input.translating') : t('chat.input.placeholder')}
            autoFocus
            contextMenu="true"
            variant="borderless"
            spellCheck={false}
            rows={textareaRows}
            ref={textareaRef}
            style={{
              fontSize,
              minHeight: textareaHeight ? `${textareaHeight}px` : undefined
            }}
            styles={{ textarea: TextareaStyle }}
            onFocus={(e: React.FocusEvent<HTMLTextAreaElement>) => {
              setInputFocus(true)
              if (e.target.value.length === 0) {
                e.target.setSelectionRange(0, 0)
              }
            }}
            onBlur={() => setInputFocus(false)}
            onInput={onInput}
            disabled={searching}
            onPaste={(e) => onPaste(e.nativeEvent)}
            onClick={() => searching && dispatch(setSearching(false))}
            readOnly={isDisableToolsButton}
          />
          <DragHandle onMouseDown={handleDragStart}>
            <HolderOutlined />
          </DragHandle>
          <Toolbar>
            <ToolbarMenu>
              <Tooltip placement="top" title={t('chat.input.new_topic', { Command: newTopicShortcut })} arrow>
                <ToolbarButton type="text" onClick={addNewTopic}>
                  <MessageSquareDiff size={19} />
                </ToolbarButton>
              </Tooltip>
              <AttachmentButton
                ref={attachmentButtonRef}
                model={model}
                files={files}
                setFiles={setFiles}
                ToolbarButton={ToolbarButton}
                disabled={isDisableToolsButton}
              />
              {showThinkingButton && (
                <ThinkingButton
                  ref={thinkingButtonRef}
                  model={model}
                  assistant={assistant}
                  ToolbarButton={ToolbarButton}
                />
              )}
              <WebSearchButton
                ref={webSearchButtonRef}
                assistant={assistant}
                ToolbarButton={ToolbarButton}
                disabled={isDisableToolsButton}
              />
              {showKnowledgeIcon && (
                <KnowledgeBaseButton
                  ref={knowledgeBaseButtonRef}
                  selectedBases={selectedKnowledgeBases}
                  onSelect={handleKnowledgeBaseSelect}
                  ToolbarButton={ToolbarButton}
                  disabled={files.length > 0 || isDisableToolsButton}
                />
              )}
              <MCPToolsButton
                assistant={assistant}
                ref={mcpToolsButtonRef}
                ToolbarButton={ToolbarButton}
                setInputValue={setText}
                resizeTextArea={resizeTextArea}
                disabled={isDisableToolsButton}
              />

              <GenerateImageButton
                model={model}
                assistant={assistant}
                onEnableGenerateImage={onEnableGenerateImage}
                ToolbarButton={ToolbarButton}
                disabled={isDisableToolsButton}
              />
              <MentionModelsButton
                ref={mentionModelsButtonRef}
                mentionModels={mentionModels}
                onMentionModel={onMentionModel}
                ToolbarButton={ToolbarButton}
                disabled={isDisableToolsButton}
              />
              <QuickPhrasesButton
                ref={quickPhrasesButtonRef}
                setInputValue={setText}
                resizeTextArea={resizeTextArea}
                ToolbarButton={ToolbarButton}
<<<<<<< HEAD
                disabled={isDisableToolsButton}
=======
                assistantObj={assistant}
>>>>>>> 872339ca
              />
              <Tooltip placement="top" title={t('chat.input.clear', { Command: cleanTopicShortcut })} arrow>
                <ToolbarButton
                  type="text"
                  onClick={clearTopic}
                  disabled={isDisableToolsButton}
                  className={isDisableToolsButton ? 'disabled' : ''}>
                  <PaintbrushVertical size={18} />
                </ToolbarButton>
              </Tooltip>
              <Tooltip placement="top" title={isExpended ? t('chat.input.collapse') : t('chat.input.expand')} arrow>
                <ToolbarButton
                  type="text"
                  onClick={onToggleExpended}
                  disabled={isDisableToolsButton}
                  className={isDisableToolsButton ? 'disabled' : ''}>
                  {isExpended ? <Minimize size={18} /> : <Maximize size={18} />}
                </ToolbarButton>
              </Tooltip>
              <NewContextButton
                onNewContext={onNewContext}
                ToolbarButton={ToolbarButton}
                disabled={isDisableToolsButton}
              />
              <TokenCount
                estimateTokenCount={estimateTokenCount}
                inputTokenCount={inputTokenCount}
                contextCount={contextCount}
                ToolbarButton={ToolbarButton}
                onClick={onNewContext}
              />
            </ToolbarMenu>
            <ToolbarMenu>
              <AIDebatesButton
                assistant={assistant}
                topic={topic}
                isTextEmpty={inputEmpty}
                setActiveTopic={setActiveTopic}
                setActiveAssistant={setActiveAssistant}
                onStreamContent={(content: string) => {
                  setText(content)

                  const textArea = textareaRef.current?.resizableTextArea?.textArea
                  if (textArea) {
                    resizeTextArea(200)
                    textArea.scrollTo(0, textArea.scrollHeight)
                  }
                }}
                onRunning={(isRunning: boolean) => {
                  setIsAIDebatesRunning(isRunning)
                }}
                sendMessage={sendMessage}
                ToolbarButton={ToolbarButton}
              />
              <TranslateButton
                text={text}
                onTranslated={onTranslated}
                isLoading={isTranslating}
                disabled={isDisableToolsButton}
                ToolbarButton={ToolbarButton}
              />
              {loading && (
                <Tooltip placement="top" title={t('chat.input.pause')} arrow>
                  <ToolbarButton type="text" onClick={onPause} style={{ marginRight: -2, marginTop: 1 }}>
                    <CirclePause style={{ color: 'var(--color-error)', fontSize: 20 }} />
                  </ToolbarButton>
                </Tooltip>
              )}
              {!loading && (
                <SendMessageButton sendMessage={sendMessage} disabled={loading || inputEmpty || isDisableToolsButton} />
              )}
            </ToolbarMenu>
          </Toolbar>
        </InputBarContainer>
      </NarrowLayout>
    </Container>
  )
}

// Add these styled components at the bottom
const DragHandle = styled.div`
  position: absolute;
  top: -3px;
  left: 0;
  right: 0;
  height: 6px;
  display: flex;
  align-items: center;
  justify-content: center;
  cursor: row-resize;
  color: var(--color-icon);
  opacity: 0;
  transition: opacity 0.2s;
  z-index: 1;

  &:hover {
    opacity: 1;
  }

  .anticon {
    transform: rotate(90deg);
    font-size: 14px;
  }
`

const Container = styled.div`
  display: flex;
  flex-direction: column;
  position: relative;
  z-index: 2;
`

const InputBarContainer = styled.div`
  border: 0.5px solid var(--color-border);
  transition: all 0.2s ease;
  position: relative;
  margin: 14px 20px;
  margin-top: 0;
  border-radius: 15px;
  padding-top: 6px; // 为拖动手柄留出空间
  background-color: var(--color-background-opacity);
`

const TextareaStyle: CSSProperties = {
  paddingLeft: 0,
  padding: '6px 15px 8px' // 减小顶部padding
}

const Textarea = styled(TextArea)`
  padding: 0;
  border-radius: 0;
  display: flex;
  flex: 1;
  font-family: Ubuntu;
  resize: none !important;
  overflow: auto;
  width: 100%;
  box-sizing: border-box;
  &.ant-input {
    line-height: 1.4;
  }
`

const Toolbar = styled.div`
  display: flex;
  flex-direction: row;
  justify-content: space-between;
  padding: 0 8px;
  padding-bottom: 0;
  margin-bottom: 4px;
  height: 36px;
`

const ToolbarMenu = styled.div`
  display: flex;
  flex-direction: row;
  align-items: center;
  gap: 6px;
`

const ToolbarButton = styled(Button)`
  width: 30px;
  height: 30px;
  font-size: 16px;
  border-radius: 50%;
  transition: all 0.3s ease;
  color: var(--color-icon);
  display: flex;
  flex-direction: row;
  justify-content: center;
  align-items: center;
  padding: 0;
  &.anticon,
  &.iconfont {
    transition: all 0.3s ease;
    color: var(--color-icon);
  }
  .icon-a-addchat {
    font-size: 18px;
    margin-bottom: -2px;
  }
  &:hover {
    background-color: var(--color-background-soft);
    .anticon,
    .iconfont {
      color: var(--color-text-1);
    }
  }
  &.active {
    background-color: var(--color-primary) !important;
    .anticon,
    .iconfont,
    .chevron-icon {
      color: var(--color-white-soft);
    }
    &:hover {
      background-color: var(--color-primary);
    }
  }
  &.disabled {
    color: var(--color-text-3);
    cursor: default;
    &:hover {
      background-color: transparent;
      .anticon,
      .iconfont {
        color: var(--color-text-3);
      }
    }
  }
`

export default Inputbar<|MERGE_RESOLUTION|>--- conflicted
+++ resolved
@@ -205,12 +205,8 @@
       // Dispatch the sendMessage action with all options
       const uploadedFiles = await FileManager.uploadFiles(files)
 
-<<<<<<< HEAD
-      const baseUserMessage: MessageInputBaseParams = { assistant, topic, content: currentText }
-=======
       const baseUserMessage: MessageInputBaseParams = { assistant, topic, content: text }
       Logger.log('baseUserMessage', baseUserMessage)
->>>>>>> 872339ca
 
       // getUserMessage()
       if (uploadedFiles) {
@@ -998,11 +994,8 @@
                 setInputValue={setText}
                 resizeTextArea={resizeTextArea}
                 ToolbarButton={ToolbarButton}
-<<<<<<< HEAD
+                assistantObj={assistant}
                 disabled={isDisableToolsButton}
-=======
-                assistantObj={assistant}
->>>>>>> 872339ca
               />
               <Tooltip placement="top" title={t('chat.input.clear', { Command: cleanTopicShortcut })} arrow>
                 <ToolbarButton
