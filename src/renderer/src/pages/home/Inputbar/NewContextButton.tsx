import { useShortcut, useShortcutDisplay } from '@renderer/hooks/useShortcuts'
import { Tooltip } from 'antd'
import { CircleFadingPlus } from 'lucide-react'
import { FC } from 'react'
import { useTranslation } from 'react-i18next'
import styled from 'styled-components'

interface Props {
  onNewContext: () => void
  ToolbarButton: any
  disabled?: boolean
}

const NewContextButton: FC<Props> = ({ onNewContext, ToolbarButton, disabled }) => {
  const newContextShortcut = useShortcutDisplay('toggle_new_context')
  const { t } = useTranslation()

  useShortcut('toggle_new_context', onNewContext)

  return (
    <Container>
      <Tooltip placement="top" title={t('chat.input.new.context', { Command: newContextShortcut })} arrow>
<<<<<<< HEAD
        <ToolbarButton type="text" onClick={onNewContext} disabled={disabled} className={disabled ? 'disabled' : ''}>
          <PicCenterOutlined />
=======
        <ToolbarButton type="text" onClick={onNewContext}>
          <CircleFadingPlus size={18} />
>>>>>>> 5f7d8652
        </ToolbarButton>
      </Tooltip>
    </Container>
  )
}

const Container = styled.div`
  @media (max-width: 800px) {
    display: none;
  }
`

export default NewContextButton<|MERGE_RESOLUTION|>--- conflicted
+++ resolved
@@ -20,13 +20,8 @@
   return (
     <Container>
       <Tooltip placement="top" title={t('chat.input.new.context', { Command: newContextShortcut })} arrow>
-<<<<<<< HEAD
         <ToolbarButton type="text" onClick={onNewContext} disabled={disabled} className={disabled ? 'disabled' : ''}>
-          <PicCenterOutlined />
-=======
-        <ToolbarButton type="text" onClick={onNewContext}>
           <CircleFadingPlus size={18} />
->>>>>>> 5f7d8652
         </ToolbarButton>
       </Tooltip>
     </Container>
