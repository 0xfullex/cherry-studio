import {
  findTokenLimit,
  getOpenAIWebSearchParams,
  isHunyuanSearchModel,
  isOpenAIReasoningModel,
  isOpenAIWebSearch,
  isReasoningModel,
  isSupportedModel,
  isSupportedReasoningEffortGrokModel,
  isSupportedReasoningEffortModel,
  isSupportedReasoningEffortOpenAIModel,
  isSupportedThinkingTokenClaudeModel,
  isSupportedThinkingTokenModel,
  isSupportedThinkingTokenQwenModel,
  isVisionModel,
  isZhipuModel
} from '@renderer/config/models'
import { getStoreSetting } from '@renderer/hooks/useSettings'
import i18n from '@renderer/i18n'
import { extractReasoningMiddleware } from '@renderer/middlewares/extractReasoningMiddleware'
import { getAssistantSettings, getDefaultModel, getTopNamingModel } from '@renderer/services/AssistantService'
import { EVENT_NAMES } from '@renderer/services/EventService'
import {
  filterContextMessages,
  filterEmptyMessages,
  filterUserRoleStartMessages
} from '@renderer/services/MessagesService'
import { processPostsuffixQwen3Model, processReqMessages } from '@renderer/services/ModelMessageService'
import store from '@renderer/store'
import {
  Assistant,
  EFFORT_RATIO,
  FileTypes,
  MCPCallToolResponse,
  MCPTool,
  MCPToolResponse,
  Metrics,
  Model,
  Provider,
  Suggestion,
  ToolCallResponse,
  Usage,
  WebSearchSource
} from '@renderer/types'
import { ChunkType, LLMWebSearchCompleteChunk } from '@renderer/types/chunk'
import { Message } from '@renderer/types/newMessage'
import { removeSpecialCharactersForTopicName } from '@renderer/utils'
import { addImageFileToContents } from '@renderer/utils/formats'
import {
  convertLinks,
  convertLinksToHunyuan,
  convertLinksToOpenRouter,
  convertLinksToZhipu
} from '@renderer/utils/linkConverter'
import {
  mcpToolCallResponseToOpenAICompatibleMessage,
  mcpToolsToOpenAIChatTools,
  openAIToolsToMcpTool,
  parseAndCallTools
} from '@renderer/utils/mcp-tools'
import { findFileBlocks, findImageBlocks, getMainTextContent } from '@renderer/utils/messageUtils/find'
import { buildSystemPrompt } from '@renderer/utils/prompt'
import { asyncGeneratorToReadableStream, readableStreamAsyncIterable } from '@renderer/utils/stream'
import { isEmpty, takeRight } from 'lodash'
import OpenAI, { AzureOpenAI } from 'openai'
import {
  ChatCompletionContentPart,
  ChatCompletionCreateParamsNonStreaming,
  ChatCompletionMessageParam,
  ChatCompletionMessageToolCall,
  ChatCompletionTool,
  ChatCompletionToolMessageParam
} from 'openai/resources'

import { CompletionsParams } from '.'
import { BaseOpenAiProvider } from './OpenAIResponseProvider'

// 1. 定义联合类型
export type OpenAIStreamChunk =
  | { type: 'reasoning' | 'text-delta'; textDelta: string }
  | { type: 'tool-calls'; delta: any }
  | { type: 'finish'; finishReason: any; usage: any; delta: any; chunk: any }

export default class OpenAIProvider extends BaseOpenAiProvider {
  constructor(provider: Provider) {
    super(provider)

    if (provider.id === 'azure-openai' || provider.type === 'azure-openai') {
      this.sdk = new AzureOpenAI({
        dangerouslyAllowBrowser: true,
        apiKey: this.apiKey,
        apiVersion: provider.apiVersion,
        endpoint: provider.apiHost
      })
      return
    }

    this.sdk = new OpenAI({
      dangerouslyAllowBrowser: true,
      apiKey: this.apiKey,
      baseURL: this.getBaseURL(),
      defaultHeaders: {
        ...this.defaultHeaders(),
        ...(this.provider.id === 'copilot' ? { 'editor-version': 'vscode/1.97.2' } : {}),
        ...(this.provider.id === 'copilot' ? { 'copilot-vision-request': 'true' } : {})
      }
    })
  }

  /**
   * Check if the provider does not support files
   * @returns True if the provider does not support files, false otherwise
   */
  private get isNotSupportFiles() {
    if (this.provider?.isNotSupportArrayContent) {
      return true
    }

    const providers = ['deepseek', 'baichuan', 'minimax', 'xirang']

    return providers.includes(this.provider.id)
  }

  /**
   * Get the message parameter
   * @param message - The message
   * @param model - The model
   * @returns The message parameter
   */
  override async getMessageParam(
    message: Message,
    model: Model
  ): Promise<OpenAI.Chat.Completions.ChatCompletionMessageParam> {
    const isVision = isVisionModel(model)
    const content = await this.getMessageContent(message)
    const fileBlocks = findFileBlocks(message)
    const imageBlocks = findImageBlocks(message)

    if (fileBlocks.length === 0 && imageBlocks.length === 0) {
      return {
        role: message.role === 'system' ? 'user' : message.role,
        content
      }
    }

    // If the model does not support files, extract the file content
    if (this.isNotSupportFiles) {
      const fileContent = await this.extractFileContent(message)

      return {
        role: message.role === 'system' ? 'user' : message.role,
        content: content + '\n\n---\n\n' + fileContent
      }
    }

    // If the model supports files, add the file content to the message
    const parts: ChatCompletionContentPart[] = []

    if (content) {
      parts.push({ type: 'text', text: content })
    }

    for (const imageBlock of imageBlocks) {
      if (isVision) {
        if (imageBlock.file) {
          const image = await window.api.file.base64Image(imageBlock.file.id + imageBlock.file.ext)
          parts.push({ type: 'image_url', image_url: { url: image.data } })
        } else if (imageBlock.url && imageBlock.url.startsWith('data:')) {
          parts.push({ type: 'image_url', image_url: { url: imageBlock.url } })
        }
      }
    }

    for (const fileBlock of fileBlocks) {
      const file = fileBlock.file
      if (!file) {
        continue
      }

      if ([FileTypes.TEXT, FileTypes.DOCUMENT].includes(file.type)) {
        const fileContent = await (await window.api.file.read(file.id + file.ext)).trim()
        parts.push({
          type: 'text',
          text: file.origin_name + '\n' + fileContent
        })
      }
    }

    return {
      role: message.role === 'system' ? 'user' : message.role,
      content: parts
    } as ChatCompletionMessageParam
  }

  /**
   * Get the temperature for the assistant
   * @param assistant - The assistant
   * @param model - The model
   * @returns The temperature
   */
  override getTemperature(assistant: Assistant, model: Model) {
    return isReasoningModel(model) || isOpenAIWebSearch(model) ? undefined : assistant?.settings?.temperature
  }

  /**
   * Get the provider specific parameters for the assistant
   * @param assistant - The assistant
   * @param model - The model
   * @returns The provider specific parameters
   */
  private getProviderSpecificParameters(assistant: Assistant, model: Model) {
    const { maxTokens } = getAssistantSettings(assistant)

    if (this.provider.id === 'openrouter') {
      if (model.id.includes('deepseek-r1')) {
        return {
          include_reasoning: true
        }
      }
    }

    if (isOpenAIReasoningModel(model)) {
      return {
        max_tokens: undefined,
        max_completion_tokens: maxTokens
      }
    }

    return {}
  }

  /**
   * Get the top P for the assistant
   * @param assistant - The assistant
   * @param model - The model
   * @returns The top P
   */
  override getTopP(assistant: Assistant, model: Model) {
    if (isReasoningModel(model) || isOpenAIWebSearch(model)) {
      return undefined
    }

    return assistant?.settings?.topP
  }

  /**
   * Get the reasoning effort for the assistant
   * @param assistant - The assistant
   * @param model - The model
   * @returns The reasoning effort
   */
  private getReasoningEffort(assistant: Assistant, model: Model) {
    if (this.provider.id === 'groq') {
      return {}
    }

    if (!isReasoningModel(model)) {
      return {}
    }
    const reasoningEffort = assistant?.settings?.reasoning_effort
    if (!reasoningEffort) {
      if (isSupportedThinkingTokenQwenModel(model)) {
        return { enable_thinking: false }
      }

      if (isSupportedThinkingTokenClaudeModel(model)) {
        return { thinking: { type: 'disabled' } }
      }

      return {}
    }
    const effortRatio = EFFORT_RATIO[reasoningEffort]
    const budgetTokens = Math.floor((findTokenLimit(model.id)?.max || 0) * effortRatio)
    // OpenRouter models
    if (model.provider === 'openrouter') {
      if (isSupportedReasoningEffortModel(model)) {
        return {
          reasoning: {
            effort: assistant?.settings?.reasoning_effort
          }
        }
      }

      if (isSupportedThinkingTokenModel(model)) {
        return {
          reasoning: {
            max_tokens: budgetTokens
          }
        }
      }
    }

    // Qwen models
    if (isSupportedThinkingTokenQwenModel(model)) {
      return {
        enable_thinking: true,
        thinking_budget: budgetTokens
      }
    }

    // Grok models
    if (isSupportedReasoningEffortGrokModel(model)) {
      return {
        reasoning_effort: assistant?.settings?.reasoning_effort
      }
    }

    // OpenAI models
    if (isSupportedReasoningEffortOpenAIModel(model)) {
      return {
        reasoning_effort: assistant?.settings?.reasoning_effort
      }
    }

    // Claude models
    if (isSupportedThinkingTokenClaudeModel(model)) {
      return {
        thinking: {
          type: 'enabled',
          budget_tokens: budgetTokens
        }
      }
    }

    // Default case: no special thinking settings
    return {}
  }

  public convertMcpTools<T>(mcpTools: MCPTool[]): T[] {
    return mcpToolsToOpenAIChatTools(mcpTools) as T[]
  }

  public mcpToolCallResponseToMessage = (mcpToolResponse: MCPToolResponse, resp: MCPCallToolResponse, model: Model) => {
    if ('toolUseId' in mcpToolResponse && mcpToolResponse.toolUseId) {
      return mcpToolCallResponseToOpenAICompatibleMessage(mcpToolResponse, resp, isVisionModel(model))
    } else if ('toolCallId' in mcpToolResponse && mcpToolResponse.toolCallId) {
      const toolCallOut: ChatCompletionToolMessageParam = {
        role: 'tool',
        tool_call_id: mcpToolResponse.toolCallId,
        content: JSON.stringify(resp.content)
      }
      return toolCallOut
    }
    return
  }

  /**
   * Generate completions for the assistant
   * @param messages - The messages
   * @param assistant - The assistant
   * @param mcpTools - The MCP tools
   * @param onChunk - The onChunk callback
   * @param onFilterMessages - The onFilterMessages callback
   * @returns The completions
   */
  async completions({ messages, assistant, mcpTools, onChunk, onFilterMessages }: CompletionsParams): Promise<void> {
    if (assistant.enableGenerateImage) {
      await this.generateImageByChat({ messages, assistant, onChunk } as CompletionsParams)
      return
    }
    const defaultModel = getDefaultModel()
    const model = assistant.model || defaultModel

    const { contextCount, maxTokens, streamOutput, enableToolUse } = getAssistantSettings(assistant)
    const isEnabledBultinWebSearch = assistant.enableWebSearch
    messages = addImageFileToContents(messages)
    const enableReasoning =
      ((isSupportedThinkingTokenModel(model) || isSupportedReasoningEffortModel(model)) &&
        assistant.settings?.reasoning_effort !== undefined) ||
      (isReasoningModel(model) && (!isSupportedThinkingTokenModel(model) || !isSupportedReasoningEffortModel(model)))
    let systemMessage = { role: 'system', content: assistant.prompt || '' }
    if (isSupportedReasoningEffortOpenAIModel(model)) {
      systemMessage = {
        role: 'developer',
        content: `Formatting re-enabled${systemMessage ? '\n' + systemMessage.content : ''}`
      }
    }
    const { tools } = this.setupToolsConfig<ChatCompletionTool>({ mcpTools, model, enableToolUse })

    if (this.useSystemPromptForTools) {
      systemMessage.content = buildSystemPrompt(systemMessage.content || '', mcpTools)
    }

    const userMessages: ChatCompletionMessageParam[] = []
    const _messages = filterUserRoleStartMessages(
      filterEmptyMessages(filterContextMessages(takeRight(messages, contextCount + 1)))
    )

    onFilterMessages(_messages)

    for (const message of _messages) {
      userMessages.push(await this.getMessageParam(message, model))
    }

    const isSupportStreamOutput = () => {
      return streamOutput
    }

    const lastUserMessage = _messages.findLast((m) => m.role === 'user')
    const { abortController, cleanup, signalPromise } = this.createAbortController(lastUserMessage?.id, true)
    const { signal } = abortController
    await this.checkIsCopilot()

    const lastUserMsg = userMessages.findLast((m) => m.role === 'user')
    if (lastUserMsg && isSupportedThinkingTokenQwenModel(model)) {
      const postsuffix = '/no_think'
      // qwenThinkMode === true 表示思考模式啓用，此時不應添加 /no_think，如果存在則移除
      const qwenThinkModeEnabled = assistant.settings?.qwenThinkMode === true
      const currentContent = lastUserMsg.content // content 類型：string | ChatCompletionContentPart[] | null

      lastUserMsg.content = processPostsuffixQwen3Model(
        currentContent,
        postsuffix,
        qwenThinkModeEnabled
      ) as ChatCompletionContentPart[]
    }

    //当 systemMessage 内容为空时不发送 systemMessage
    let reqMessages: ChatCompletionMessageParam[]
    if (!systemMessage.content) {
      reqMessages = [...userMessages]
    } else {
      reqMessages = [systemMessage, ...userMessages].filter(Boolean) as ChatCompletionMessageParam[]
    }

    let finalUsage: Usage = {
      completion_tokens: 0,
      prompt_tokens: 0,
      total_tokens: 0
    }

    const finalMetrics: Metrics = {
      completion_tokens: 0,
      time_completion_millsec: 0,
      time_first_token_millsec: 0
    }

    const toolResponses: MCPToolResponse[] = []

    const processToolResults = async (toolResults: Awaited<ReturnType<typeof parseAndCallTools>>, idx: number) => {
      if (toolResults.length === 0) return

      toolResults.forEach((ts) => reqMessages.push(ts as ChatCompletionMessageParam))

      console.debug('[tool] reqMessages before processing', model.id, reqMessages)
      reqMessages = processReqMessages(model, reqMessages)
      console.debug('[tool] reqMessages', model.id, reqMessages)

      onChunk({ type: ChunkType.LLM_RESPONSE_CREATED })
      const newStream = await this.sdk.chat.completions
        // @ts-ignore key is not typed
        .create(
          {
            model: model.id,
            messages: reqMessages,
            temperature: this.getTemperature(assistant, model),
            top_p: this.getTopP(assistant, model),
            max_tokens: maxTokens,
            keep_alive: this.keepAliveTime,
            stream: isSupportStreamOutput(),
            tools: !isEmpty(tools) ? tools : undefined,
            ...getOpenAIWebSearchParams(assistant, model),
            ...this.getReasoningEffort(assistant, model),
            ...this.getProviderSpecificParameters(assistant, model),
            ...this.getCustomParameters(assistant)
          },
          {
            signal
          }
        )
      await processStream(newStream, idx + 1)
    }

    const processToolCalls = async (mcpTools, toolCalls: ChatCompletionMessageToolCall[]) => {
      const mcpToolResponses = toolCalls
        .map((toolCall) => {
          const mcpTool = openAIToolsToMcpTool(mcpTools, toolCall as ChatCompletionMessageToolCall)
          if (!mcpTool) return undefined

          const parsedArgs = (() => {
            try {
              return JSON.parse(toolCall.function.arguments)
            } catch {
              return toolCall.function.arguments
            }
          })()

          return {
            id: toolCall.id,
            toolCallId: toolCall.id,
            tool: mcpTool,
            arguments: parsedArgs,
            status: 'pending'
          } as ToolCallResponse
        })
        .filter((t): t is ToolCallResponse => typeof t !== 'undefined')
      return await parseAndCallTools(
        mcpToolResponses,
        toolResponses,
        onChunk,
        this.mcpToolCallResponseToMessage,
        model,
        mcpTools
      )
    }

    const processToolUses = async (content: string) => {
      return await parseAndCallTools(
        content,
        toolResponses,
        onChunk,
        this.mcpToolCallResponseToMessage,
        model,
        mcpTools
      )
    }

    const processStream = async (stream: any, idx: number) => {
      const toolCalls: ChatCompletionMessageToolCall[] = []
      let time_first_token_millsec = 0
<<<<<<< HEAD

      if (!streamOutput) {
        const nonStream = stream as OpenAI.Responses.Response
        const time_completion_millsec = new Date().getTime() - start_time_millsec
        const completion_tokens =
          (nonStream.usage?.output_tokens || 0) + (nonStream.usage?.output_tokens_details.reasoning_tokens ?? 0)
        const total_tokens =
          (nonStream.usage?.total_tokens || 0) + (nonStream.usage?.output_tokens_details.reasoning_tokens ?? 0)
        const finalMetrics = {
          completion_tokens,
          time_completion_millsec,
          time_first_token_millsec: 0
        }
        const finalUsage = {
          completion_tokens,
          prompt_tokens: nonStream.usage?.input_tokens || 0,
          total_tokens
        }
        let content = ''
=======
>>>>>>> 352b4499

      // Handle non-streaming case (already returns early, no change needed here)
      if (!isSupportStreamOutput()) {
        // Calculate final metrics once
        finalMetrics.completion_tokens = stream.usage?.completion_tokens
        finalMetrics.time_completion_millsec = new Date().getTime() - start_time_millsec

        // Create a synthetic usage object if stream.usage is undefined
        finalUsage = { ...stream.usage }
        // Separate onChunk calls for text and usage/metrics
        let content = ''
        stream.choices.forEach((choice) => {
          // reasoning
          if (choice.message.reasoning) {
            onChunk({ type: ChunkType.THINKING_DELTA, text: choice.message.reasoning })
            onChunk({
              type: ChunkType.THINKING_COMPLETE,
              text: choice.message.reasoning,
              thinking_millsec: new Date().getTime() - start_time_millsec
            })
          }
          // text
          if (choice.message.content) {
            content += choice.message.content
            onChunk({ type: ChunkType.TEXT_DELTA, text: choice.message.content })
          }
          // tool call
          if (choice.message.tool_calls && choice.message.tool_calls.length) {
            choice.message.tool_calls.forEach((t) => toolCalls.push(t))
          }

          reqMessages.push({
            role: choice.message.role,
            content: choice.message.content,
            tool_calls: toolCalls.length
              ? toolCalls.map((toolCall) => ({
                  id: toolCall.id,
                  function: {
                    ...toolCall.function,
                    arguments:
                      typeof toolCall.function.arguments === 'string'
                        ? toolCall.function.arguments
                        : JSON.stringify(toolCall.function.arguments)
                  },
                  type: 'function'
                }))
              : undefined
          })
        })

        if (content.length) {
          onChunk({ type: ChunkType.TEXT_COMPLETE, text: content })
        }

        const toolResults: Awaited<ReturnType<typeof parseAndCallTools>> = []
        if (toolCalls.length) {
          toolResults.push(...(await processToolCalls(mcpTools, toolCalls)))
        }
        if (stream.choices[0].message?.content) {
          toolResults.push(...(await processToolUses(stream.choices[0].message?.content)))
        }
        await processToolResults(toolResults, idx)

        // Always send usage and metrics data
        onChunk({ type: ChunkType.BLOCK_COMPLETE, response: { usage: finalUsage, metrics: finalMetrics } })
        return
      }

      let content = ''
      let thinkingContent = ''
      let isFirstChunk = true

      // 1. 初始化中间件
      const reasoningTags = [
        { openingTag: '<think>', closingTag: '</think>', separator: '\n' },
        { openingTag: '###Thinking', closingTag: '###Response', separator: '\n' }
      ]
      const getAppropriateTag = (model: Model) => {
        if (model.id.includes('qwen3')) return reasoningTags[0]
        return reasoningTags[0]
      }
      const reasoningTag = getAppropriateTag(model)
      async function* openAIChunkToTextDelta(stream: any): AsyncGenerator<OpenAIStreamChunk> {
        for await (const chunk of stream) {
          if (window.keyv.get(EVENT_NAMES.CHAT_COMPLETION_PAUSED)) {
            break
          }

          const delta = chunk.choices[0]?.delta
          if (delta?.reasoning_content || delta?.reasoning) {
            yield { type: 'reasoning', textDelta: delta.reasoning_content || delta.reasoning }
          }
          if (delta?.content) {
            yield { type: 'text-delta', textDelta: delta.content }
          }
          if (delta?.tool_calls) {
            yield { type: 'tool-calls', delta: delta }
          }

          const finishReason = chunk.choices[0]?.finish_reason
          if (!isEmpty(finishReason)) {
            yield { type: 'finish', finishReason, usage: chunk.usage, delta, chunk }
            break
          }
        }
      }

      // 2. 使用中间件
      const { stream: processedStream } = await extractReasoningMiddleware<OpenAIStreamChunk>({
        openingTag: reasoningTag?.openingTag,
        closingTag: reasoningTag?.closingTag,
        separator: reasoningTag?.separator,
        enableReasoning
      }).wrapStream({
        doStream: async () => ({
          stream: asyncGeneratorToReadableStream(openAIChunkToTextDelta(stream))
        })
      })

      // 3. 消费 processedStream，分发 onChunk
      for await (const chunk of readableStreamAsyncIterable(processedStream)) {
        const delta = chunk.type === 'finish' ? chunk.delta : chunk
        const rawChunk = chunk.type === 'finish' ? chunk.chunk : chunk

        switch (chunk.type) {
          case 'reasoning': {
            if (time_first_token_millsec === 0) {
              time_first_token_millsec = new Date().getTime()
            }
            thinkingContent += chunk.textDelta
            onChunk({
              type: ChunkType.THINKING_DELTA,
              text: chunk.textDelta,
              thinking_millsec: new Date().getTime() - time_first_token_millsec
            })
            break
          }
          case 'text-delta': {
            let textDelta = chunk.textDelta
            if (assistant.enableWebSearch && delta) {
              const originalDelta = rawChunk?.choices?.[0]?.delta

              if (originalDelta?.annotations) {
                textDelta = convertLinks(textDelta, isFirstChunk)
              } else if (assistant.model?.provider === 'openrouter') {
                textDelta = convertLinksToOpenRouter(textDelta, isFirstChunk)
              } else if (isZhipuModel(assistant.model)) {
                textDelta = convertLinksToZhipu(textDelta, isFirstChunk)
              } else if (isHunyuanSearchModel(assistant.model)) {
                const searchResults = rawChunk?.search_info?.search_results || []
                textDelta = convertLinksToHunyuan(textDelta, searchResults, isFirstChunk)
              }
            }
            if (isFirstChunk) {
              isFirstChunk = false
              if (time_first_token_millsec === 0) {
                time_first_token_millsec = new Date().getTime()
              } else {
                onChunk({
                  type: ChunkType.THINKING_COMPLETE,
                  text: thinkingContent,
                  thinking_millsec: new Date().getTime() - time_first_token_millsec
                })
              }
            }
            content += textDelta
            onChunk({ type: ChunkType.TEXT_DELTA, text: textDelta })
            break
          }
          case 'tool-calls': {
            if (isFirstChunk) {
              isFirstChunk = false
              if (time_first_token_millsec === 0) {
                time_first_token_millsec = new Date().getTime()
              } else {
                onChunk({
                  type: ChunkType.THINKING_COMPLETE,
                  text: thinkingContent,
                  thinking_millsec: new Date().getTime() - time_first_token_millsec
                })
              }
            }
            chunk.delta.tool_calls.forEach((toolCall) => {
              const { id, index, type, function: fun } = toolCall
              if (id && type === 'function' && fun) {
                const { name, arguments: args } = fun
                toolCalls.push({
                  id,
                  function: {
                    name: name || '',
                    arguments: args || ''
                  },
                  type: 'function'
                })
              } else if (fun?.arguments) {
                toolCalls[index].function.arguments += fun.arguments
              }
            })
            break
          }
          case 'finish': {
            const finishReason = chunk.finishReason
            const usage = chunk.usage
            const originalFinishDelta = chunk.delta
            const originalFinishRawChunk = chunk.chunk

            if (!isEmpty(finishReason)) {
              onChunk({ type: ChunkType.TEXT_COMPLETE, text: content })
              if (usage) {
                finalUsage.completion_tokens += usage.completion_tokens || 0
                finalUsage.prompt_tokens += usage.prompt_tokens || 0
                finalUsage.total_tokens += usage.total_tokens || 0
                finalMetrics.completion_tokens += usage.completion_tokens || 0
              }
              finalMetrics.time_completion_millsec += new Date().getTime() - start_time_millsec
              finalMetrics.time_first_token_millsec = time_first_token_millsec - start_time_millsec
              if (originalFinishDelta?.annotations) {
                if (assistant.model?.provider === 'copilot') return

                onChunk({
                  type: ChunkType.LLM_WEB_SEARCH_COMPLETE,
                  llm_web_search: {
                    results: originalFinishDelta.annotations,
                    source: WebSearchSource.OPENAI_RESPONSE
                  }
                } as LLMWebSearchCompleteChunk)
              }
              if (assistant.model?.provider === 'perplexity') {
                const citations = originalFinishRawChunk.citations
                if (citations) {
                  onChunk({
                    type: ChunkType.LLM_WEB_SEARCH_COMPLETE,
                    llm_web_search: {
                      results: citations,
                      source: WebSearchSource.PERPLEXITY
                    }
                  } as LLMWebSearchCompleteChunk)
                }
              }
              if (
                isEnabledBultinWebSearch &&
                isZhipuModel(model) &&
                finishReason === 'stop' &&
                originalFinishRawChunk?.web_search
              ) {
                onChunk({
                  type: ChunkType.LLM_WEB_SEARCH_COMPLETE,
                  llm_web_search: {
                    results: originalFinishRawChunk.web_search,
                    source: WebSearchSource.ZHIPU
                  }
                } as LLMWebSearchCompleteChunk)
              }
              if (
                isEnabledBultinWebSearch &&
                isHunyuanSearchModel(model) &&
                originalFinishRawChunk?.search_info?.search_results
              ) {
                onChunk({
                  type: ChunkType.LLM_WEB_SEARCH_COMPLETE,
                  llm_web_search: {
                    results: originalFinishRawChunk.search_info.search_results,
                    source: WebSearchSource.HUNYUAN
                  }
                } as LLMWebSearchCompleteChunk)
              }
            }
            break
          }
        }
      }

      reqMessages.push({
        role: 'assistant',
        content: content,
        tool_calls: toolCalls.length
          ? toolCalls.map((toolCall) => ({
              id: toolCall.id,
              function: {
                ...toolCall.function,
                arguments:
                  typeof toolCall.function.arguments === 'string'
                    ? toolCall.function.arguments
                    : JSON.stringify(toolCall.function.arguments)
              },
              type: 'function'
            }))
          : undefined
      })
      let toolResults: Awaited<ReturnType<typeof parseAndCallTools>> = []
      if (toolCalls.length) {
        toolResults = await processToolCalls(mcpTools, toolCalls)
      }
      if (content.length) {
        toolResults = toolResults.concat(await processToolUses(content))
      }
      if (toolResults.length) {
        await processToolResults(toolResults, idx)
      }

      onChunk({
        type: ChunkType.BLOCK_COMPLETE,
        response: {
          usage: finalUsage,
          metrics: finalMetrics
        }
      })
    }

    reqMessages = processReqMessages(model, reqMessages)
    // 等待接口返回流
    onChunk({ type: ChunkType.LLM_RESPONSE_CREATED })
    const start_time_millsec = new Date().getTime()
<<<<<<< HEAD
    const stream = await this.sdk.responses.create(
      {
        model: model.id,
        input: reqMessages,
        temperature: this.getTemperature(assistant, model),
        top_p: this.getTopP(assistant, model),
        max_output_tokens: maxTokens,
        stream: streamOutput,
        tools: tools.length > 0 ? tools : undefined,
        tool_choice: isEnabledBuiltinWebSearch ? toolChoices : undefined,
        service_tier: this.getServiceTier(model),
        ...this.getResponseReasoningEffort(assistant, model),
        ...this.getCustomParameters(assistant)
      },
      {
        signal,
        timeout: this.getTimeout(model)
      }
    )
=======
    const stream = await this.sdk.chat.completions
      // @ts-ignore key is not typed
      .create(
        {
          model: model.id,
          messages: reqMessages,
          temperature: this.getTemperature(assistant, model),
          top_p: this.getTopP(assistant, model),
          max_tokens: maxTokens,
          keep_alive: this.keepAliveTime,
          stream: isSupportStreamOutput(),
          tools: !isEmpty(tools) ? tools : undefined,
          service_tier: this.getServiceTier(model),
          ...getOpenAIWebSearchParams(assistant, model),
          ...this.getReasoningEffort(assistant, model),
          ...this.getProviderSpecificParameters(assistant, model),
          ...this.getCustomParameters(assistant)
        },
        {
          signal,
          timeout: this.getTimeout(model)
        }
      )
>>>>>>> 352b4499

    await processStream(stream, 0).finally(cleanup)

    // 捕获signal的错误
    await signalPromise?.promise?.catch((error) => {
      throw error
    })
  }

  /**
   * Translate a message
   * @param content
   * @param assistant - The assistant
   * @param onResponse - The onResponse callback
   * @returns The translated message
   */
  async translate(content: string, assistant: Assistant, onResponse?: (text: string, isComplete: boolean) => void) {
    const defaultModel = getDefaultModel()
    const model = assistant.model || defaultModel

    const messagesForApi = content
      ? [
          { role: 'system', content: assistant.prompt },
          { role: 'user', content }
        ]
      : [{ role: 'user', content: assistant.prompt }]

    const isSupportedStreamOutput = () => {
      if (!onResponse) {
        return false
      }
      return true
    }

    const stream = isSupportedStreamOutput()

    await this.checkIsCopilot()

    // console.debug('[translate] reqMessages', model.id, message)
    // @ts-ignore key is not typed
    const response = await this.sdk.chat.completions.create({
      model: model.id,
      messages: messagesForApi as ChatCompletionMessageParam[],
      stream,
      keep_alive: this.keepAliveTime,
      temperature: this.getTemperature(assistant, model),
      top_p: this.getTopP(assistant, model),
      ...this.getReasoningEffort(assistant, model)
    })

    if (!stream) {
      return response.choices[0].message?.content || ''
    }

    let text = ''
    let isThinking = false
    const isReasoning = isReasoningModel(model)

    for await (const chunk of response) {
      const deltaContent = chunk.choices[0]?.delta?.content || ''

      if (isReasoning) {
        if (deltaContent.includes('<think>')) {
          isThinking = true
        }

        if (!isThinking) {
          text += deltaContent
          onResponse?.(text, false)
        }

        if (deltaContent.includes('</think>')) {
          isThinking = false
        }
      } else {
        text += deltaContent
        onResponse?.(text, false)
      }
    }

    onResponse?.(text, true)

    return text
  }

  /**
   * Summarize a message
   * @param messages - The messages
   * @param assistant - The assistant
   * @returns The summary
   */
  public async summaries(messages: Message[], assistant: Assistant): Promise<string> {
    const model = getTopNamingModel() || assistant.model || getDefaultModel()

    const userMessages = takeRight(messages, 5)
      .filter((message) => !message.isPreset)
      .map((message) => ({
        role: message.role,
        content: getMainTextContent(message)
      }))

    const userMessageContent = userMessages.reduce((prev, curr) => {
      const content = curr.role === 'user' ? `User: ${curr.content}` : `Assistant: ${curr.content}`
      return prev + (prev ? '\n' : '') + content
    }, '')

    const systemMessage = {
      role: 'system',
      content: getStoreSetting('topicNamingPrompt') || i18n.t('prompts.title')
    }

    const userMessage = {
      role: 'user',
      content: userMessageContent
    }

    await this.checkIsCopilot()

    // @ts-ignore key is not typed
    const response = await this.sdk.chat.completions.create({
      model: model.id,
      messages: [systemMessage, userMessage] as ChatCompletionMessageParam[],
      stream: false,
      keep_alive: this.keepAliveTime,
      max_tokens: 1000
    })

    // 针对思考类模型的返回，总结仅截取</think>之后的内容
    let content = response.choices[0].message?.content || ''
    content = content.replace(/^<think>(.*?)<\/think>/s, '')

    return removeSpecialCharactersForTopicName(content.substring(0, 50))
  }

  /**
   * Summarize a message for search
   * @param messages - The messages
   * @param assistant - The assistant
   * @returns The summary
   */
  public async summaryForSearch(messages: Message[], assistant: Assistant): Promise<string | null> {
    const model = assistant.model || getDefaultModel()

    const systemMessage = {
      role: 'system',
      content: assistant.prompt
    }

    const messageContents = messages.map((m) => getMainTextContent(m))
    const userMessageContent = messageContents.join('\n')

    const userMessage = {
      role: 'user',
      content: userMessageContent
    }

    const lastUserMessage = messages[messages.length - 1]
    const { abortController, cleanup } = this.createAbortController(lastUserMessage?.id)
    const { signal } = abortController

    const response = await this.sdk.chat.completions
      // @ts-ignore key is not typed
      .create(
        {
          model: model.id,
          messages: [systemMessage, userMessage] as ChatCompletionMessageParam[],
          stream: false,
          keep_alive: this.keepAliveTime,
          max_tokens: 1000
        },
        {
          timeout: 20 * 1000,
          signal: signal
        }
      )
      .finally(cleanup)

    // 针对思考类模型的返回，总结仅截取</think>之后的内容
    let content = response.choices[0].message?.content || ''
    content = content.replace(/^<think>(.*?)<\/think>/s, '')

    return content
  }

  /**
   * Generate text
   * @param prompt - The prompt
   * @param content - The content
   * @returns The generated text
   */
  public async generateText({ prompt, content }: { prompt: string; content: string }): Promise<string> {
    const model = getDefaultModel()

    await this.checkIsCopilot()

    const response = await this.sdk.chat.completions.create({
      model: model.id,
      stream: false,
      messages: [
        { role: 'system', content: prompt },
        { role: 'user', content }
      ]
    })

    return response.choices[0].message?.content || ''
  }

  /**
   * Generate suggestions
   * @param messages - The messages
   * @param assistant - The assistant
   * @returns The suggestions
   */
  async suggestions(messages: Message[], assistant: Assistant): Promise<Suggestion[]> {
    const { model } = assistant

    if (!model) {
      return []
    }

    await this.checkIsCopilot()

    const userMessagesForApi = messages
      .filter((m) => m.role === 'user')
      .map((m) => ({
        role: m.role,
        content: getMainTextContent(m)
      }))

    const response: any = await this.sdk.request({
      method: 'post',
      path: '/advice_questions',
      body: {
        messages: userMessagesForApi,
        model: model.id,
        max_tokens: 0,
        temperature: 0,
        n: 0
      }
    })

    return response?.questions?.filter(Boolean)?.map((q: any) => ({ content: q })) || []
  }

  /**
   * Check if the model is valid
   * @param model - The model
   * @param stream - Whether to use streaming interface
   * @returns The validity of the model
   */
  public async check(model: Model, stream: boolean = false): Promise<{ valid: boolean; error: Error | null }> {
    if (!model) {
      return { valid: false, error: new Error('No model found') }
    }
<<<<<<< HEAD
    if (stream) {
      const response = await this.sdk.responses.create({
        model: model.id,
        input: [{ role: 'user', content: 'hi' }],
        max_output_tokens: 1,
        stream: true
      })
      let hasContent = false
      for await (const chunk of response) {
        if (chunk.type === 'response.output_text.delta') {
          hasContent = true
=======

    const body = {
      model: model.id,
      messages: [{ role: 'user', content: 'hi' }],
      stream
    }

    try {
      await this.checkIsCopilot()
      if (!stream) {
        const response = await this.sdk.chat.completions.create(body as ChatCompletionCreateParamsNonStreaming)
        if (!response?.choices[0].message) {
          throw new Error('Empty response')
>>>>>>> 352b4499
        }
        return { valid: true, error: null }
      } else {
        const response: any = await this.sdk.chat.completions.create(body as any)
        // 等待整个流式响应结束
        let hasContent = false
        for await (const chunk of response) {
          if (chunk.choices?.[0]?.delta?.content) {
            hasContent = true
          }
        }
        if (hasContent) {
          return { valid: true, error: null }
        }
        throw new Error('Empty streaming response')
      }
<<<<<<< HEAD
      throw new Error('Empty streaming response')
    } else {
      const response = await this.sdk.responses.create({
        model: model.id,
        input: [{ role: 'user', content: 'hi' }],
        stream: false,
        max_output_tokens: 1
      })
      if (!response.output_text) {
        throw new Error('Empty response')
=======
    } catch (error: any) {
      return {
        valid: false,
        error
>>>>>>> 352b4499
      }
    }
  }

  /**
   * Get the models
   * @returns The models
   */
  public async models(): Promise<OpenAI.Models.Model[]> {
    try {
      await this.checkIsCopilot()

      const response = await this.sdk.models.list()

      if (this.provider.id === 'github') {
        // @ts-ignore key is not typed
        return response.body
          .map((model) => ({
            id: model.name,
            description: model.summary,
            object: 'model',
            owned_by: model.publisher
          }))
          .filter(isSupportedModel)
      }

      if (this.provider.id === 'together') {
        // @ts-ignore key is not typed
        return response?.body
          .map((model: any) => ({
            id: model.id,
            description: model.display_name,
            object: 'model',
            owned_by: model.organization
          }))
          .filter(isSupportedModel)
      }

      const models = response.data || []
      models.forEach((model) => {
        model.id = model.id.trim()
      })

      return models.filter(isSupportedModel)
    } catch (error) {
      return []
    }
  }

  /**
   * Get the embedding dimensions
   * @param model - The model
   * @returns The embedding dimensions
   */
  public async getEmbeddingDimensions(model: Model): Promise<number> {
    await this.checkIsCopilot()

    const data = await this.sdk.embeddings.create({
      model: model.id,
      input: model?.provider === 'baidu-cloud' ? ['hi'] : 'hi'
    })
    return data.data[0].embedding.length
  }

  public async checkIsCopilot() {
    if (this.provider.id !== 'copilot') {
      return
    }
    const defaultHeaders = store.getState().copilot.defaultHeaders
    // copilot每次请求前需要重新获取token，因为token中附带时间戳
    const { token } = await window.api.copilot.getToken(defaultHeaders)
    this.sdk.apiKey = token
  }
}<|MERGE_RESOLUTION|>--- conflicted
+++ resolved
@@ -518,28 +518,6 @@
     const processStream = async (stream: any, idx: number) => {
       const toolCalls: ChatCompletionMessageToolCall[] = []
       let time_first_token_millsec = 0
-<<<<<<< HEAD
-
-      if (!streamOutput) {
-        const nonStream = stream as OpenAI.Responses.Response
-        const time_completion_millsec = new Date().getTime() - start_time_millsec
-        const completion_tokens =
-          (nonStream.usage?.output_tokens || 0) + (nonStream.usage?.output_tokens_details.reasoning_tokens ?? 0)
-        const total_tokens =
-          (nonStream.usage?.total_tokens || 0) + (nonStream.usage?.output_tokens_details.reasoning_tokens ?? 0)
-        const finalMetrics = {
-          completion_tokens,
-          time_completion_millsec,
-          time_first_token_millsec: 0
-        }
-        const finalUsage = {
-          completion_tokens,
-          prompt_tokens: nonStream.usage?.input_tokens || 0,
-          total_tokens
-        }
-        let content = ''
-=======
->>>>>>> 352b4499
 
       // Handle non-streaming case (already returns early, no change needed here)
       if (!isSupportStreamOutput()) {
@@ -853,27 +831,6 @@
     // 等待接口返回流
     onChunk({ type: ChunkType.LLM_RESPONSE_CREATED })
     const start_time_millsec = new Date().getTime()
-<<<<<<< HEAD
-    const stream = await this.sdk.responses.create(
-      {
-        model: model.id,
-        input: reqMessages,
-        temperature: this.getTemperature(assistant, model),
-        top_p: this.getTopP(assistant, model),
-        max_output_tokens: maxTokens,
-        stream: streamOutput,
-        tools: tools.length > 0 ? tools : undefined,
-        tool_choice: isEnabledBuiltinWebSearch ? toolChoices : undefined,
-        service_tier: this.getServiceTier(model),
-        ...this.getResponseReasoningEffort(assistant, model),
-        ...this.getCustomParameters(assistant)
-      },
-      {
-        signal,
-        timeout: this.getTimeout(model)
-      }
-    )
-=======
     const stream = await this.sdk.chat.completions
       // @ts-ignore key is not typed
       .create(
@@ -897,7 +854,6 @@
           timeout: this.getTimeout(model)
         }
       )
->>>>>>> 352b4499
 
     await processStream(stream, 0).finally(cleanup)
 
@@ -1152,19 +1108,6 @@
     if (!model) {
       return { valid: false, error: new Error('No model found') }
     }
-<<<<<<< HEAD
-    if (stream) {
-      const response = await this.sdk.responses.create({
-        model: model.id,
-        input: [{ role: 'user', content: 'hi' }],
-        max_output_tokens: 1,
-        stream: true
-      })
-      let hasContent = false
-      for await (const chunk of response) {
-        if (chunk.type === 'response.output_text.delta') {
-          hasContent = true
-=======
 
     const body = {
       model: model.id,
@@ -1178,7 +1121,6 @@
         const response = await this.sdk.chat.completions.create(body as ChatCompletionCreateParamsNonStreaming)
         if (!response?.choices[0].message) {
           throw new Error('Empty response')
->>>>>>> 352b4499
         }
         return { valid: true, error: null }
       } else {
@@ -1195,23 +1137,10 @@
         }
         throw new Error('Empty streaming response')
       }
-<<<<<<< HEAD
-      throw new Error('Empty streaming response')
-    } else {
-      const response = await this.sdk.responses.create({
-        model: model.id,
-        input: [{ role: 'user', content: 'hi' }],
-        stream: false,
-        max_output_tokens: 1
-      })
-      if (!response.output_text) {
-        throw new Error('Empty response')
-=======
     } catch (error: any) {
       return {
         valid: false,
         error
->>>>>>> 352b4499
       }
     }
   }
