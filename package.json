{
  "name": "CherryStudio",
  "version": "1.3.12",
  "private": true,
  "description": "A powerful AI assistant for producer.",
  "main": "./out/main/index.js",
  "author": "support@cherry-ai.com",
  "homepage": "https://github.com/CherryHQ/cherry-studio",
  "workspaces": {
    "packages": [
      "local",
      "packages/*"
    ],
    "installConfig": {
      "hoistingLimits": [
        "packages/database"
      ]
    }
  },
  "scripts": {
    "start": "electron-vite preview",
    "dev": "electron-vite dev",
    "debug": "electron-vite -- --inspect --sourcemap --remote-debugging-port=9222",
    "build": "npm run typecheck && electron-vite build",
    "build:check": "yarn test && yarn typecheck && yarn check:i18n",
    "build:unpack": "dotenv npm run build && electron-builder --dir",
    "build:win": "dotenv npm run build && electron-builder --win --x64 --arm64",
    "build:win:x64": "dotenv npm run build && electron-builder --win --x64",
    "build:win:arm64": "dotenv npm run build && electron-builder --win --arm64",
    "build:mac": "dotenv electron-vite build && electron-builder --mac --arm64 --x64",
    "build:mac:arm64": "dotenv electron-vite build && electron-builder --mac --arm64",
    "build:mac:x64": "dotenv electron-vite build && electron-builder --mac --x64",
    "build:linux": "dotenv electron-vite build && electron-builder --linux --x64 --arm64",
    "build:linux:arm64": "dotenv electron-vite build && electron-builder --linux --arm64",
    "build:linux:x64": "dotenv electron-vite build && electron-builder --linux --x64",
    "build:npm": "node scripts/build-npm.js",
    "release": "node scripts/version.js",
    "publish": "yarn build:check && yarn release patch push",
    "pulish:artifacts": "cd packages/artifacts && npm publish && cd -",
    "generate:agents": "yarn workspace @cherry-studio/database agents",
    "generate:icons": "electron-icon-builder --input=./build/logo.png --output=build",
    "analyze:renderer": "VISUALIZER_RENDERER=true yarn build",
    "analyze:main": "VISUALIZER_MAIN=true yarn build",
    "typecheck": "npm run typecheck:node && npm run typecheck:web",
    "typecheck:node": "tsc --noEmit -p tsconfig.node.json --composite false",
    "typecheck:web": "tsc --noEmit -p tsconfig.web.json --composite false",
    "check:i18n": "node scripts/check-i18n.js",
    "test": "vitest run --silent",
    "test:main": "vitest run --project main",
    "test:renderer": "vitest run --project renderer",
    "test:coverage": "vitest run --coverage --silent",
    "test:ui": "vitest --ui",
    "test:watch": "vitest",
    "test:e2e": "yarn playwright test",
    "test:lint": "eslint . --ext .js,.jsx,.cjs,.mjs,.ts,.tsx,.cts,.mts",
    "format": "prettier --write .",
    "lint": "eslint . --ext .js,.jsx,.cjs,.mjs,.ts,.tsx,.cts,.mts --fix",
<<<<<<< HEAD
    "postinstall": "electron-builder install-app-deps",
    "prepare": "husky",
    "migrations:generate": "drizzle-kit generate --config ./migrations/sqlite-drizzle.config.ts"
=======
    "prepare": "husky"
>>>>>>> 431e2aaa
  },
  "dependencies": {
    "@cherrystudio/embedjs": "^0.1.31",
    "@cherrystudio/embedjs-libsql": "^0.1.31",
    "@cherrystudio/embedjs-loader-csv": "^0.1.31",
    "@cherrystudio/embedjs-loader-image": "^0.1.31",
    "@cherrystudio/embedjs-loader-markdown": "^0.1.31",
    "@cherrystudio/embedjs-loader-msoffice": "^0.1.31",
    "@cherrystudio/embedjs-loader-pdf": "^0.1.31",
    "@cherrystudio/embedjs-loader-sitemap": "^0.1.31",
    "@cherrystudio/embedjs-loader-web": "^0.1.31",
    "@cherrystudio/embedjs-loader-xml": "^0.1.31",
    "@cherrystudio/embedjs-openai": "^0.1.31",
    "@electron-toolkit/utils": "^3.0.0",
    "@langchain/community": "^0.3.36",
    "@libsql/client": "^0.15.7",
    "@strongtz/win32-arm64-msvc": "^0.4.7",
    "@tanstack/react-query": "^5.27.0",
    "@types/react-infinite-scroll-component": "^5.0.0",
    "archiver": "^7.0.1",
    "async-mutex": "^0.5.0",
    "diff": "^7.0.0",
    "docx": "^9.0.2",
    "drizzle-orm": "^0.43.1",
    "electron-log": "^5.1.5",
    "electron-store": "^8.2.0",
    "electron-updater": "6.6.4",
    "electron-window-state": "^5.0.3",
    "epub": "patch:epub@npm%3A1.3.0#~/.yarn/patches/epub-npm-1.3.0-8325494ffe.patch",
    "fast-xml-parser": "^5.2.0",
    "fs-extra": "^11.2.0",
    "jsdom": "^26.0.0",
    "markdown-it": "^14.1.0",
    "node-stream-zip": "^1.15.0",
    "officeparser": "^4.1.1",
    "os-proxy-config": "^1.1.2",
    "proxy-agent": "^6.5.0",
    "selection-hook": "^0.9.14",
    "tar": "^7.4.3",
    "turndown": "^7.2.0",
    "webdav": "^5.8.0",
    "zipread": "^1.3.3"
  },
  "devDependencies": {
    "@agentic/exa": "^7.3.3",
    "@agentic/searxng": "^7.3.3",
    "@agentic/tavily": "^7.3.3",
    "@ant-design/v5-patch-for-react-19": "^1.0.3",
    "@anthropic-ai/sdk": "^0.41.0",
    "@electron-toolkit/eslint-config-prettier": "^3.0.0",
    "@electron-toolkit/eslint-config-ts": "^3.0.0",
    "@electron-toolkit/preload": "^3.0.0",
    "@electron-toolkit/tsconfig": "^1.0.1",
    "@electron/notarize": "^2.5.0",
    "@emotion/is-prop-valid": "^1.3.1",
    "@eslint-react/eslint-plugin": "^1.36.1",
    "@eslint/js": "^9.22.0",
    "@google/genai": "^0.13.0",
    "@hello-pangea/dnd": "^16.6.0",
    "@kangfenmao/keyv-storage": "^0.1.0",
    "@modelcontextprotocol/sdk": "^1.11.4",
    "@mozilla/readability": "^0.6.0",
    "@notionhq/client": "^2.2.15",
    "@playwright/test": "^1.52.0",
    "@reduxjs/toolkit": "^2.2.5",
    "@shikijs/markdown-it": "^3.4.2",
    "@swc/plugin-styled-components": "^7.1.5",
    "@testing-library/dom": "^10.4.0",
    "@testing-library/jest-dom": "^6.6.3",
    "@testing-library/react": "^16.3.0",
    "@tryfabric/martian": "^1.2.4",
    "@types/diff": "^7",
    "@types/fs-extra": "^11",
    "@types/lodash": "^4.17.5",
    "@types/markdown-it": "^14",
    "@types/md5": "^2.3.5",
    "@types/node": "^18.19.9",
    "@types/pako": "^1.0.2",
    "@types/react": "^19.0.12",
    "@types/react-dom": "^19.0.4",
    "@types/react-infinite-scroll-component": "^5.0.0",
    "@types/react-window": "^1",
    "@types/tinycolor2": "^1",
    "@types/ws": "^8",
    "@uiw/codemirror-extensions-langs": "^4.23.12",
    "@uiw/codemirror-themes-all": "^4.23.12",
    "@uiw/react-codemirror": "^4.23.12",
    "@vitejs/plugin-react-swc": "^3.9.0",
    "@vitest/browser": "^3.1.4",
    "@vitest/coverage-v8": "^3.1.4",
    "@vitest/ui": "^3.1.4",
    "@vitest/web-worker": "^3.1.4",
    "@xyflow/react": "^12.4.4",
    "antd": "^5.22.5",
    "axios": "^1.7.3",
    "browser-image-compression": "^2.0.2",
    "color": "^5.0.0",
    "dayjs": "^1.11.11",
    "dexie": "^4.0.8",
    "dexie-react-hooks": "^1.1.7",
    "dotenv-cli": "^7.4.2",
<<<<<<< HEAD
    "drizzle-kit": "^0.31.1",
    "electron": "35.2.2",
=======
    "electron": "35.4.0",
>>>>>>> 431e2aaa
    "electron-builder": "26.0.15",
    "electron-devtools-installer": "^3.2.0",
    "electron-icon-builder": "^2.0.1",
    "electron-vite": "^3.1.0",
    "emittery": "^1.0.3",
    "emoji-picker-element": "^1.22.1",
    "eslint": "^9.22.0",
    "eslint-plugin-react-hooks": "^5.2.0",
    "eslint-plugin-simple-import-sort": "^12.1.1",
    "eslint-plugin-unused-imports": "^4.1.4",
    "fast-diff": "^1.3.0",
    "html-to-image": "^1.11.13",
    "husky": "^9.1.7",
    "i18next": "^23.11.5",
    "jest-styled-components": "^7.2.0",
    "lint-staged": "^15.5.0",
    "lodash": "^4.17.21",
    "lru-cache": "^11.1.0",
    "lucide-react": "^0.487.0",
    "mermaid": "^11.6.0",
    "mime": "^4.0.4",
    "motion": "^12.10.5",
    "npx-scope-finder": "^1.2.0",
    "openai": "patch:openai@npm%3A4.96.0#~/.yarn/patches/openai-npm-4.96.0-0665b05cb9.patch",
    "p-queue": "^8.1.0",
    "playwright": "^1.52.0",
    "prettier": "^3.5.3",
    "rc-virtual-list": "^3.18.6",
    "react": "^19.0.0",
    "react-dom": "^19.0.0",
    "react-hotkeys-hook": "^4.6.1",
    "react-i18next": "^14.1.2",
    "react-infinite-scroll-component": "^6.1.0",
    "react-markdown": "^9.0.1",
    "react-redux": "^9.1.2",
    "react-router": "6",
    "react-router-dom": "6",
    "react-spinners": "^0.14.1",
    "react-window": "^1.8.11",
    "redux": "^5.0.1",
    "redux-persist": "^6.0.0",
    "rehype-katex": "^7.0.1",
    "rehype-mathjax": "^7.0.0",
    "rehype-raw": "^7.0.0",
    "remark-cjk-friendly": "^1.1.0",
    "remark-gfm": "^4.0.0",
    "remark-math": "^6.0.0",
    "rollup-plugin-visualizer": "^5.12.0",
    "sass": "^1.88.0",
    "shiki": "^3.4.2",
    "string-width": "^7.2.0",
    "styled-components": "^6.1.11",
    "tiny-pinyin": "^1.3.2",
    "tokenx": "^0.4.1",
    "typescript": "^5.6.2",
    "uuid": "^10.0.0",
    "vite": "6.2.6",
    "vitest": "^3.1.4"
  },
  "resolutions": {
    "pdf-parse@npm:1.1.1": "patch:pdf-parse@npm%3A1.1.1#~/.yarn/patches/pdf-parse-npm-1.1.1-04a6109b2a.patch",
    "@langchain/openai@npm:^0.3.16": "patch:@langchain/openai@npm%3A0.3.16#~/.yarn/patches/@langchain-openai-npm-0.3.16-e525b59526.patch",
    "@langchain/openai@npm:>=0.1.0 <0.4.0": "patch:@langchain/openai@npm%3A0.3.16#~/.yarn/patches/@langchain-openai-npm-0.3.16-e525b59526.patch",
    "node-gyp": "^9.1.0",
    "libsql@npm:^0.4.4": "patch:libsql@npm%3A0.4.7#~/.yarn/patches/libsql-npm-0.4.7-444e260fb1.patch",
    "openai@npm:^4.77.0": "patch:openai@npm%3A4.96.0#~/.yarn/patches/openai-npm-4.96.0-0665b05cb9.patch",
    "pkce-challenge@npm:^4.1.0": "patch:pkce-challenge@npm%3A4.1.0#~/.yarn/patches/pkce-challenge-npm-4.1.0-fbc51695a3.patch",
    "app-builder-lib@npm:26.0.13": "patch:app-builder-lib@npm%3A26.0.13#~/.yarn/patches/app-builder-lib-npm-26.0.13-a064c9e1d0.patch",
    "openai@npm:^4.87.3": "patch:openai@npm%3A4.96.0#~/.yarn/patches/openai-npm-4.96.0-0665b05cb9.patch",
    "app-builder-lib@npm:26.0.15": "patch:app-builder-lib@npm%3A26.0.15#~/.yarn/patches/app-builder-lib-npm-26.0.15-360e5b0476.patch"
  },
  "packageManager": "yarn@4.9.1",
  "lint-staged": {
    "*.{js,jsx,ts,tsx,cjs,mjs,cts,mts}": [
      "prettier --write",
      "eslint --fix"
    ],
    "*.{json,md,yml,yaml,css,scss,html}": [
      "prettier --write"
    ]
  }
}<|MERGE_RESOLUTION|>--- conflicted
+++ resolved
@@ -55,13 +55,8 @@
     "test:lint": "eslint . --ext .js,.jsx,.cjs,.mjs,.ts,.tsx,.cts,.mts",
     "format": "prettier --write .",
     "lint": "eslint . --ext .js,.jsx,.cjs,.mjs,.ts,.tsx,.cts,.mts --fix",
-<<<<<<< HEAD
-    "postinstall": "electron-builder install-app-deps",
     "prepare": "husky",
     "migrations:generate": "drizzle-kit generate --config ./migrations/sqlite-drizzle.config.ts"
-=======
-    "prepare": "husky"
->>>>>>> 431e2aaa
   },
   "dependencies": {
     "@cherrystudio/embedjs": "^0.1.31",
@@ -163,12 +158,8 @@
     "dexie": "^4.0.8",
     "dexie-react-hooks": "^1.1.7",
     "dotenv-cli": "^7.4.2",
-<<<<<<< HEAD
     "drizzle-kit": "^0.31.1",
-    "electron": "35.2.2",
-=======
     "electron": "35.4.0",
->>>>>>> 431e2aaa
     "electron-builder": "26.0.15",
     "electron-devtools-installer": "^3.2.0",
     "electron-icon-builder": "^2.0.1",
